import functools
import inspect
import logging
import itertools
from collections import defaultdict
from weakref import WeakValueDictionary
import numpy as np
import matplotlib as mpl
from matplotlib.cbook import index_of
from matplotlib.collections import PatchCollection
# from matplotlib import docstring
from matplotlib import _api, cbook, cm
# from . import (_api, _path, artist, cbook, cm, colors as mcolors, docstring,
from matplotlib.artist import Artist
# from matplotlib import transforms
# from matplotlib import _api
# import matplotlib.dates as mdates
from matplotlib.path import Path
from matplotlib.patches import Rectangle
import matplotlib.patches as patches
from matplotlib.rcsetup import cycler
from matplotlib.legend import Legend
import matplotlib.ticker as mticker
from matplotlib.dates import date2num, AutoDateLocator, AutoDateFormatter
from datetime import datetime
from bisect import bisect_left

_log = logging.getLogger(__name__)

__author__ = 'Jonas I. Liechti'


# TODO: check if cbook has something for this
def _to_valid_arrays(data, attribute, dtype=None):
    """TODO: write docstring"""
    if data is None:
        return None
    if hasattr(data, 'index') and hasattr(data, 'values'):
        return data.values
    try:
        data = np.asarray(data, dtype=dtype)
    except ValueError:
        try:
            _data = iter(data)
        except TypeError:
            raise TypeError("'{attr}' must be an iterable sequence and"
                            " should be of type list or numpy.ndarray,"
                            " '{ftype}' is not supported."
                            .format(attr=attribute, ftype=type(data)))
        else:
            data = []
            for i, d in enumerate(_data):
                try:
                    data.append(np.asarray(d, dtype=dtype))
                except (TypeError, ValueError):
                    raise ValueError("{attr} can only contain array-like"
                                     " objects which is not the case at index"
                                     "{eindex}:\n"
                                     "{entry}".format(attr=attribute, eindex=i,
                                                      entry=d))
    return data


def _memship_to_column(membership, absentval=None):
    """TODO: write docstring"""
    if absentval in (None, np.nan):
        _mask = ~np.isnan(membership)
    else:
        _mask = membership != absentval
    nbr_blocks = int(np.amax(membership, where=_mask, initial=-1) + 1)
    block_ids, counts = np.unique(membership[_mask], return_counts=True)
    col = np.zeros(nbr_blocks)
    for bid, count in zip(block_ids.astype(int), counts):
        col[bid] = count
    # TODO: this is not for production: make sure group ids start from 0
    assert np.all(col != 0)
    return nbr_blocks, col


def _between_memships_flow(flow_dims, membership_last, membership_next,
                           absentval=None):
    """TODO: write docstring"""
    ext = np.zeros(flow_dims[0])
    flowmatrix = np.zeros(flow_dims, dtype=int)
    for m1, m2 in zip(membership_last.astype(int),
                      membership_next.astype(int)):
        if m1 == absentval:  # node was absent in last
            if m2 != absentval:  # node is present in next
                ext[m2] += 1
            else:  # node also absent in next:
                pass
        else:
            if m2 != absentval:  # node is present in both
                flowmatrix[m2, m1] += 1
            else:  # node is absent in next
                # TODO: handle outflows?
                pass
    return flowmatrix, ext


def _update_limits(limits, newmin, newmax):
    """TODO: write docstring"""
    if limits is None:
        return newmin, newmax
    omin, omax = limits
    return min(omin, newmin), max(omax, newmax)


def _separate_selector(selector):
    """TODO: write docstring"""
    nbr_args = len(selector)
    # convert all input to slices

    def _to_slice(arg):
        if isinstance(arg, int):
            return slice(arg, arg + 1 if arg != -1 else None)
        elif isinstance(arg, slice):
            return arg
        elif arg is None:
            return slice(None, None)
        else:
            return slice(*arg)
    selector = [_to_slice(arg) for arg in selector]
    if nbr_args == 1:
        _subdselect = slice(None, None)
        _colselect = slice(None, None)
        _bselect = selector[0]
    elif nbr_args == 2:
        _subdselect = slice(None, None)
        _colselect = selector[0]
        _bselect = selector[1]
    elif nbr_args == 3:
        _subdselect = selector[0]
        _colselect = selector[1]
        _bselect = selector[2]
    return _subdselect, _colselect, _bselect


def to_canonical(alias_mapping=None):
    """
    Provides a function that converts property names to their canonical name
    based on *alias_mapping*
    """
    # NOTE: this is simply a part of cbook.normalize_kwargs and could be
    # moved and used in cbook directly
    if alias_mapping is None:
        alias_mapping = dict()
    elif (isinstance(alias_mapping, type) and
          issubclass(alias_mapping, Artist) or
          isinstance(alias_mapping, Artist)):
        alias_mapping = getattr(alias_mapping, "_alias_map", {})

    _to_canonical = {alias: canonical
                     for canonical, alias_list in alias_mapping.items()
                     for alias in alias_list}

    def _get(name):
        """Returns the canonical name of *name*"""
        return _to_canonical.get(name, name)
    return _get


def _expose_artist_getters_and_setters(cls):
    """
    Wrapper that exposes all setters and getters from a subclass of Artist in
    order to create a functional proxy class.
    """
    def make_proxy_getter(name):  # Enforce a closure over *name*.
        @functools.wraps(getattr(cls._artistcls, name))
        def method(self, *args, **kwargs):
            if self._artist is not None:
                return getattr(self._artist, name)(*args, **kwargs)
            else:
                # in principle we could return the attribute.
                # However, since getters and setters for layout relevant
                # properties need to be redefined in the particular proxy
                # class, an Error is raised here.
                # return self._kwargs.get(aname.replace("get_", ""), None)
                raise NotImplementedError(f"{cls} has no implementation"
                                          f" for '{name}', thus accessing"
                                          f" the property '{name[4:]}' is"
                                          " allowed only after the artist"
                                          " is initiated.")
        return method

    def make_proxy_setter(name, argnames):  # Enforce a closure over *name*.
        @functools.wraps(getattr(cls._artistcls, name))
        def method(self, *args, **kwargs):
            prop = cls.to_canonical(name.replace("set_", ""))
            if prop in ('facecolor', 'edgecolor', 'linewidth', 'linestyle',
                        'antialiased'):
                self._is_styled = True  # set a flag for individual styling
                setattr(self, f'own_{prop}', True)  # flag what is styled

            if self._artist is not None:
                return getattr(self._artist, name)(*args, **kwargs)
            else:
                # get the value either by position or by key
                if args:
                    value = args[0]
                else:
                    value = kwargs[argnames[0]]
                self._kwargs[prop] = value
        return method

    # get the getters and setters from _artist
    artistcls_fcts = vars(cls._artistcls)
    with _api.suppress_matplotlib_deprecation_warning():
        artistcls_fcts = inspect.getmembers(cls._artistcls,
                                            predicate=inspect.isfunction)
    for aname, attribute in artistcls_fcts:
        specs = inspect.getfullargspec(attribute)
        argnames = specs[0]  # raise error if argnames contains more than 1?
        # the getters
        if aname.startswith("get_") and callable(attribute) \
                and not hasattr(cls, aname):
            method = make_proxy_getter(aname)
            method.__name__ = aname
            method.__doc__ = "Proxy method for" \
                             f":meth:`{cls._artistcls.__name__}.{aname}'"
            setattr(cls, aname, method)
        # the setters
        elif aname.startswith("set_") and callable(attribute) \
                and not hasattr(cls, aname):
            method = make_proxy_setter(aname, argnames)
            method.__name__ = aname
            method.__doc__ = "Proxy method for" \
                             f":meth:`{cls._artistcls.__name__}.{aname}'"
            setattr(cls, aname, method)
    return cls


class _ArtistProxy:
    """
    Proxy class for `Artist` subclasses used to draw the various element in an
    alluvial diagram.

    This class assembles common properties and relations to :class:`Patch`
    of the elements present in an Alluvial diagram.
    """
    _artistcls = Artist  # derived must overwrite

    def __init__(self, label=None, tags=None, **kwargs):
        """TODO: write docstring."""
        # TODO: not sure if stale is needed for this
        self.stale = True   # This only tracks form/layout but no style changes
        self._tags = []     # list of tag identifiers (label of a tag)
        if tags is not None:
            for tag in tags:
                self.add_tag(tag)
        self._tag_props = dict()  # stores properties from tags
        self._tag_props_nonappl = dict()  # stores properties from tags that
        self._artist = None
        self._is_styled = False  # Indicates if styling properties were set
        self._kwargs = {}
        self.update(**kwargs)

    def set_tags(self, tags: list):
        """Set a tag for the block."""
        for tag in tags:
            tag.register_proxy(self)
        self._tags = tags

    def get_tags(self):
        """Return the list of tags."""
        return self._tags

    def add_tag(self, tag):
        """Adding a new tag to the proxy."""
        if tag not in self._tags:
            tag.register_proxy(self)
            self._tags.append(tag)

    def remove_tag(self, tag):
        """Removing a tag."""
        if tag in self._tags:
            tag.deregister_proxy(self)
            self._tags.remove(tag)
            self._set_tag_props()

<<<<<<< HEAD
=======
    # TODO: not sure if needed
    tags = property(get_tags, set_tags)

>>>>>>> 2331e086
    @property
    def is_tagged(self):
        """Indicate whether a block belongs to a tag or not."""
        return True if len(self._tags) else False

    def _set_tag_props(self):
        """
        Request properties from all of its tags and initiate tag to update
        if a tag is staled.
        """
        self._tag_props = dict()
        self._tag_props_nonappl = dict()
        for tag in self._tags:
            _tag_props, _nonappl = self._applicable(tag.get_props(id(self)))
            _tag_props = cbook.normalize_kwargs(_tag_props, self._artistcls)
            self._tag_props.update(_tag_props)
            self._tag_props_nonappl.update(_nonappl)

    def update(self, **props):
        # props = cbook.normalize_kwargs(props, self._artistcls)
        for prop, value in props.items():
            setter = getattr(self, f"set_{prop}", None)
            if callable(setter):
                setter(value)
            else:
                raise AttributeError(f"{self} has no attribute named '{prop}'")
        return self.stale

    def get(self, prop: str, altval=None):
        """
        Return the value of a specific styling property attached to this proxy
        or to one of its Tags.
        If the property was not explicitly set, *altval* is returned.

        Parameters
        ----------
        prop : str
            The normalized name of the property to fetch.
        altval : Any (default: None)
            The value to return in case *prop* is not set.

        Note that aliases are not allowed for *prop*. This is because tags are
        included when trying to get the styling property and a single tag might
        be associated to proxies of various artist subclasses that might not
        all have the same set aliases.
        """
        if getattr(self, f"own_{prop}", False):
            return getattr(self, f"get_{prop}")()
        else:
            if self.is_tagged:
                if not self._tag_props:
                    self._set_tag_props()
                return self._tag_props.get(prop, altval)
        return altval

    @property
    def is_styled(self,):
        """Indicate if this element has custom styling."""
        # NOTE: self.is_tagged might be too general as tags might not affect
        # fc, ec, lw, lw and aa
        return (self.is_tagged or self._is_styled)

    def _pre_creation(self, ax, **kwargs):
        """Method handling properties foreign to the attached artist class."""
        pass

    def _init_artist(self, ax):
        """Initiate the artist."""
        raise NotImplementedError('Derived must override')

    def _update_artist(self, **kwargs):
        _kwargs = dict(kwargs)
        _kwargs.update(self._kwargs)
        self._artist.update(_kwargs)

    def _post_creation(self, ax=None):
        """Callback after the creation and init of artist."""
        pass

    def _applicable(self, props):
        """
        Separate *props* into applicable and non-applicable properties.
        Applicable are properties for which the proxy has a 'set_' method.
        """
        applicable = dict()
        nonapp = dict()
        for prop, v in props.items():
            if hasattr(self._artistcls, f"set_{prop}"):
                applicable[prop] = v
            else:
                nonapp[prop] = v
        return applicable, nonapp

    def create_artist(self, ax, **props):
        """Create the artist of this proxy."""
        props = cbook.normalize_kwargs(props, self._artistcls)
        props, nonappl_props = self._applicable(props)
        # make sure to have the properties from all tags
        self._set_tag_props()
        props.update(self._tag_props)
        # collect all properties to pass to pre_creation
        pc_props = dict(props)
        pc_props.update(nonappl_props)
        pc_props.update(self._tag_props_nonappl)
        pc_props.update(self._kwargs)
        self._pre_creation(ax=ax, **pc_props)
        self._init_artist(ax)
        self._update_artist(**props)
        self._post_creation(ax=ax)

    # def add_artist(self, ax):
    #     """Adding the artist to an axes."""
    #     raise NotImplementedError('Derived must override')

    def get_artist(self,):
        """TODO: write docstring."""
        if self._artist is None:
            raise ValueError("The artist has not been created.")
        return self._artist


@_expose_artist_getters_and_setters
@cbook._define_aliases({"verticalalignment": ["va"],
                        "horizontalalignment": ["ha"], "width": ["w"],
                        "height": ["h"]})
class _Block(_ArtistProxy):
    """
    A Block in an Alluvial diagram.

        Blocks in an Alluvial diagram get their vertical position assigned by a
        layout algorithm and thus after creation. This is the rational to why
        *_Block* inherits directly from `matplotlib.patches.Patch`, rather than
        `matplotlib.patches.PathPatch` or `matplotlib.patches.Rectangle`.
    """
    _artistcls = Rectangle
    to_canonical = to_canonical(_artistcls)

    # TODO uncomment once in mpl
    # @docstring.dedent_interpd
    def __init__(self, height, width=None, xa=None, ya=None, label=None,
                 tags=None, horizontalalignment='left',
                 verticalalignment='bottom', label_margin=(0, 0),
                 **kwargs):
        """
        Parameters
        -----------
        height : float
          Height of the block.
        xa: scalar, optional
          The x coordinate of the block's anchor point.
        ya: scalar, optional
          The y coordinate of the block's anchor point.
        width : float,  optional
          Block width.
        label : str, optional
          Block label that can be displayed in the diagram.
        horizontalalignment : {'center', 'left', 'right'}, default: 'center'
          The horizontal location of the anchor point of the block.
        verticalalignment: {'center', 'top', 'bottom'}, default: 'center'
          The vertical location of the anchor point of the block.
        label_margin: (float, float), default: (0., 0.)
            x and y margin in target coordinates of ``self.get_transform()``
            and added to the *anchor* point to set the point to draw the label.

        Other Parameters
        ----------------
        **kwargs : Allowed are all `.Rectangle` properties:

          TODO: set to Rectangle (if it is registered)
          %(Patch_kwdoc)s

        """
        super().__init__(label=label, tags=tags, **kwargs)

        self._height = height
        self._width = width
        self._xa = xa
        self._ya = ya
        self._set_horizontalalignment(horizontalalignment)
        self._set_verticalalignment(verticalalignment)
        # init the in and out flows:
        self._outflows = []
        self._inflows = []
        self._label = label
        self.label_margin = label_margin
        self._to_margin_index = lambda x: 0 if x <= 0 else 1
        _yz = self._height - self._height  # create the neutral element
        self._margins = [[_yz, _yz], [_yz, _yz]]  # out(b[ottom],t[op]),in(b,t)

    # getters and setters from attached artist
    def get_x(self):
        """Return the left coordinate of the block."""
        x0 = self._xa
        if self._horizontalalignment == 'center':
            x0 -= 0.5 * self.get_width()
        elif self._horizontalalignment == 'right':
            x0 -= self.get_width()
        return x0

    def get_y(self):
        """Return the bottom coordinate of the block."""
        y0 = self._ya
        if self._verticalalignment == 'center':
            y0 -= 0.5 * self._height
        elif self._verticalalignment == 'top':
            y0 -= self._height
        return y0

    def get_xy(self):
        """Return the left and bottom coords of the block as a tuple."""
        return self.get_x(), self.get_y()

    def get_width(self):
        """Return the width of the block."""
        # TODO: this should be functionalized for other attributes
        try:
            return self._artist.get_width()
        except AttributeError:
            return self._width

    def get_height(self):
        """Return the height of the block."""
        if self._artist is not None:
            return self._artist.get_height()
        else:
            return self._height

    def set_x(self, x):
        """Set the left coordinate of the rectangle."""
        # TODO: take into account ha and set xa then
        raise NotImplementedError('TODO')
        self.stale = True

    def set_y(self, y):
        """
        Set the y coordinate of the block's bottom.

        Note that this method alters the y coordinate of the anchor point.
        """
        self._ya = y
        if self._verticalalignment == 'center':
            self._ya += 0.5 * self._height
        elif self._verticalalignment == 'top':
            self._ya += self._height

    def set_xy(self, xy):
        """
        Set the left and bottom coordinates of the rectangle.

        Parameters
        ----------
        xy : (float, float)
        """
        # TODO: use set_x and set_y here
        raise NotImplementedError('TODO')
        self.stale = True

    def set_width(self, width):
        """Set the width of the block."""
        self._width = width
        if self._artist is not None:
            self._artist.set_width(width)
        self.stale = True

    def set_height(self, height):
        """Set the height of the block."""
        # TODO: check if artist exists set its height if yes
        self._height = height
        if self._artist is not None:
            self._artist.set_height(height)
        self.stale = True

    def set_bounds(self, *args):
        """
        Set the bounds of the rectangle as *left*, *bottom*, *width*, *height*.

        The values may be passed as separate parameters or as a tuple::

            set_bounds(left, bottom, width, height)
            set_bounds((left, bottom, width, height))

        .. ACCEPTS: (left, bottom, width, height)
        """
        if len(args) == 1:
            l, b, w, h = args[0]
        else:
            l, b, w, h = args
        # ###
        # TODO: call set_x, set_y, set_width, set_heght
        self._x0 = l
        self._y0 = b
        self._width = w
        self._height = h
        # ###

        self.stale = True

    # Note: get_bbox is not overwritten as we want to avoid requesting the
    # bounding box before the artist is attached to an axis.

    # custom getters and setters for this proxy

    def get_xa(self):
        """Return the x coordinate of the anchor point."""
        return self._xa

    def get_ya(self):
        """Return the y coordinate of the anchor point."""
        return self._ya

    def get_xc(self, ):
        """Return the y coordinate of the block's center."""
        return self.get_x() + 0.5 * self.get_width()

    def get_yc(self, ):
        """Return the y coordinate of the block's center."""
        return self.get_y() + 0.5 * self._height

    def _set_horizontalalignment(self, align):
        """TODO: write docstring."""
        # TODO: uncomment once in mpl
        # _api.check_in_list(['center', 'left', 'right'], align=align)
        self._horizontalalignment = align
        self.stale = True

    def _set_verticalalignment(self, align):
        """TODO: write docstring."""
        # TODO: uncomment once in mpl
        # _api.check_in_list(['center', 'top', 'bottom'], align=align)
        self._verticalalignment = align
        self.stale = True

    def set_horizontalalignment(self, align):
        """Set the horizontal alignment of the anchor point and the block."""
        self._set_horizontalalignment(self, align)

    def set_verticalalignment(self, align):
        """Set the vertical alignment of the anchor point and the block."""
        self._set_verticalalignment(align)

    def set_yc(self, yc):
        """
        Set the y coordinate of the block center.

        Note that this method alters the y coordinate of the anchor point.
        """
        self._ya = yc
        if self._verticalalignment == 'bottom':
            self._ya -= 0.5 * self._height
        elif self._verticalalignment == 'top':
            self._ya += 0.5 * self._height

    def get_flows(self, out=False):
        if out:
            return self._outflows
        else:
            return self._inflows

    def set_flows(self, out, flows):
        if out:
            self._outflows = flows
        else:
            self._inflows = flows

    # TODO: this is partial of get_flows
    def get_outflows(self):
        """Return a list of outgoing `._Flows`."""
        return self._outflows

    # TODO: this is partial of get_flows
    def get_inflows(self):
        """Return a list of incoming `._Flows`."""
        return self._inflows

<<<<<<< HEAD
=======
    # def set_outflows(self, outflows):
    #     """TODO: write docstring."""
    #     self._outflows = outflows

    # def set_inflows(self, inflows):
    #     """TODO: write docstring."""
    #     self._inflows = inflows

    # xa = property(get_xa, set_xa, doc="The block anchor's x coordinate")
    # ya = property(get_ya, set_ya, doc="The block anchor's y coordinate")
    # y = property(get_y, set_y, doc="The y coordinate of the block bottom")
    # x = property(get_x, None, doc="The x coordinate of the block bottom")
>>>>>>> 2331e086
    inflows = property(get_inflows, None,  # set_inflows,
                       doc="List of `._Flow` objects entering the block.")
    outflows = property(get_outflows, None,  # set_outflows,
                        doc="List of `._Flow` objects leaving the block.")

    def get_xlim(self,):
        """Returns the horizontal data limits as a tuple (x0, width)"""
        return self.get_x(), self.get_width()

    def get_ylim(self,):
        """Returns the vertical data limits as a tuple (y0, height)"""
        return self.get_y(), self.get_height()

    def get_datalim(self,):
        """Return the bounds (x0, y0, width, height) in data coordinates."""
        x0, width = self.get_xlim()
        y0, height = self.get_ylim()
        return x0, y0, width, height

    def add_outflow(self, outflow):
        """TODO: write docstring."""
        self._outflows.append(outflow)

    def add_inflow(self, inflow):
        """TODO: write docstring."""
        self._inflows.append(inflow)

    # ###
    # class specific methods for create_artist:
    def _pre_creation(self, ax=None, **kwargs):
        if self._width is None:
            try:
                self.set_width(kwargs['width'])
            except KeyError:
                raise AttributeError("Block is missing the required argument"
                                     " 'width'.")

    def _init_artist(self, ax):
        """Blocks use :class:`patches.Rectangle` as their patch."""
        # TODO: get width from kwargs and use 'set_width'
        self._artist = self._artistcls(self.get_xy(), width=self._width,
                                       height=self._height, axes=ax)

    def _post_creation(self, ax=None):
        # enforce setting the edgecolor to draw the border of the block.
<<<<<<< HEAD
        if not hasattr(self, 'own_edgecolor') \
                and self.get_edgecolor()[3] == 0.0:
=======
        if not hasattr(self, 'own_edgecolor') and self.get_edgecolor()[3] == 0.0:
>>>>>>> 2331e086
            fc = self.get_facecolor()
            self._artist.set_edgecolor(fc)

        self.handle_flows()
    # ###

    def _request_loc(self, out: bool, width, out_pref, in_pref):
        """
        Get the anchor ant top for a flow a flow with a certain with and
        location preferences.

        Note that the anchor is the lower corner while top is the upper corner.
        """
        h_loc = out_pref if out else in_pref  # preferred location here
        t_loc = in_pref if out else out_pref  # preferred location there
        loc = self.get_corner(out, h_loc)
        margin = self.get_margin(out, h_loc)
        bottom = (loc[0], loc[1] + margin + (width if t_loc < 0 else 0))
        top = (loc[0], loc[1] + margin + (width if t_loc > 0 else 0))
        self._update_margin(out, h_loc, width)
        return bottom, top

    def get_corner(self, out=False, preferred: int = 0) -> tuple:
        """
        Returns a corner of the block. If *out* is false (default) a corner
        from the left side is returned, otherwise the corner will be from the
        right side. Depending on the preference passed in *preferred* either
        the top or bottom corner is selected.

        Parameters
        ----------
        preferred : int
            Preferences are encoded as +/-: top/bottom; 2 is high priority, 1
            is low priority and 0 is no preference at all.
        """
        x0, y, width, height = self.get_bbox().bounds
        x = x0 + width if out else x0
        if preferred > 0:  # get the top
            y += height
        return (x, y)

    def get_margin(self, out=False, location=0):
        """
        Get the current vertical margin for a corner.
        The corner is selected based on *out* and *location* (see
        :meth:`get_corner` for details). The margin gives the space that is
        already occupied by attached flows.
        """
        _margin = self._margins[self._to_margin_index(out)]
        # _margin = self._out_margin if out else self._in_margin
        return _margin[self._to_margin_index(location)]

    def _update_margin(self, out: bool, location: int, change):
        """
        Increase a corner margin by the amount given in *change*.
        """
        _margin = self._margins[self._to_margin_index(out)]
        # _margin = self._out_margin if out else self._in_margin
        _margin[self._to_margin_index(location)] += change

    def _sort_flows(self, out: bool):
        # _inv_layout = True if layout == 'top' else False
        flows = self.get_flows(out)
        if not flows:
            return None
        other = 'target' if out else 'source'
        self_loc_idx = 1 if out else 2
        yc = self.get_yc()
        flow_infos = [(i, *of.get_prefs(), getattr(of, other).get_yc())
                      for i, of in enumerate(flows)]
        flow_infos = sorted(flow_infos, key=lambda x: (x[3] - yc))
        new_ordering = []
        for pref in [2, -2, 1, -1, 0]:  # prio. ordered (top bottom within)
            _order = (-1 if pref > 0 else 1)  # * (-1 if _inv_layout else 1)
            new_ordering.extend([tif[0]
                                 for tif in flow_infos
                                 if tif[self_loc_idx] == pref][::_order])
        self.set_flows(out, [flows[i] for i in new_ordering])

    def _set_flow_locations(self, out: bool):
        """
        For all flows (either out going - if *out* is True, or incoming) set
        the corner locations. The corner of a flow is either the left- or
        right-most horizontal line define by the top and bottom points.
        """
        for flow in self.get_flows(out):
            width = flow.flow * (1 if flow.get_pref(out) < 0 else -1)
            out_pref, in_pref = flow.get_prefs()
            flow.set_locations(out, *self._request_loc(out, width, out_pref,
                                                       in_pref))

    def handle_flows(self,):
        """TODO: write docstring."""
        for out_flow in self._outflows:
            out_flow.update_prefs()
        for out in [True, False]:  # process both in and out flows
            self._sort_flows(out)
            self._set_flow_locations(out)


@_expose_artist_getters_and_setters
class _Flow(_ArtistProxy):
    """
    A connection between two blocks from adjacent columns.
    """
    _artistcls = patches.PathPatch
    to_canonical = to_canonical(_artistcls)

    def __init__(self, flow, source=None, target=None, label=None, tags=None,
                 **kwargs):
        """

        Parameters
        -----------
        source: :class:`pyalluv.clusters.Cluster` (default=None)
          Cluster from which the flow originates.
        target: :class:`pyalluv.clusters.Cluster` (default=None)
          Cluster into which the flow leads.

        Other Parameters
        ----------------
        **kwargs : Allowed are all `.Patch` properties:

          %(Patch_kwdoc)s

        Note that `color`, `edgecolor` and `facecolor` also accept the
        particular values `'source'` (or `'s'`), `'target'` (or `'t'`) and
        `'interpolate'`.

        By default *edgecolor* and *facecolor* are set to `lightgray`.
        """
<<<<<<< HEAD
=======
        # self._interp_steps = kwargs.pop('interpolation_steps', 1)
        self.out_flow_vanish = kwargs.pop('out_flow_vanish', 'top')

>>>>>>> 2331e086
        super().__init__(label=label, tags=tags, **kwargs)

        self.source = source
        self.target = target
<<<<<<< HEAD
=======
        # TODO: Is this really needed?
        self._original_flow = flow
>>>>>>> 2331e086
        self.flow = flow
        self._out_pref = 0  # +/-: top/bottom,  2: high prio, 1: low prio
        self._in_pref = 0   # +/-: top/bottom,  2: high prio, 1: low prio
        self._xy1_in, self._xy1_out = None, None
        self._xy0_in, self._xy0_out = None, None
        # attach the flow to the source and target blocks
        if self.source is not None:
            self.source.add_outflow(self)
        if self.target is not None:
            self.target.add_inflow(self)
        self._path = None
        self.stale = True

<<<<<<< HEAD
    def get_prefs(self):
        """Get the preferred attach location on source and target block."""
        return self._out_pref, self._in_pref

    def get_pref(self, out: bool):
        """Get the preferred attach location on source (if *out*) or target."""
        return self._out_pref if out else self._in_pref

    def get_path(self,):
        """Return the :obj:`.path.Path` associated to this flow."""
        if self._artist is not None:
            return self._artist.get_path()
        else:
            return self._path

    def set_path(self, path):
        self._path = path
        if self._artist is not None:
            self._artist.set_path(path)
        self.stale = False

=======
>>>>>>> 2331e086
    def set_prefs(self, out_pref: int, in_pref: int):
        """
        Set the preferred attach locations. Preferences are encoded as follows:

        - Magnitude: 2 > high priority, 1 > low priority
        - Sign: + > Attaching at the top, - > attaching at the bottom
        """
        self._out_pref = out_pref
        self._in_pref = in_pref
        self.stale = True

<<<<<<< HEAD
=======
    def get_prefs(self):
        """Get the preferred attach location on source and target block."""
        return self._out_pref, self._in_pref

    def get_pref(self, out: bool):
        """Get the preferred attach location on source (if *out*) or target."""
        return self._out_pref if out else self._in_pref

>>>>>>> 2331e086
    def set_locations(self, out: bool, bottom, top):
        """
        Set the bottom and top location. Note that the segment from *bottom* to
        *top* defines the area on a block where the flow exist perpendicular to
        the block surface. If *out* is set to `True` then the provided *bottom*
        and *top* define the area on the source block and if *out* is `False`
        on the target block.
        """
        if out:
            self._xy0_out = np.array(bottom)
            self._xy1_out = np.array(top)
        else:
            self._xy0_in = np.array(bottom)
            self._xy1_in = np.array(top)
        self.stale = True

    def update_prefs(self,):
        """Determine the preferred anchor positions on source and target"""
        # needed: s_y0, s_y1, s_yc, t_yc
        s_yc = self.source.get_yc()
        s_hh = 0.5 * self.source.get_height()
        s_y0, s_y1 = s_yc - s_hh, s_yc + s_hh
        t_yc = self.target.get_yc()
        if s_y1 < t_yc:
            out_pref, in_pref = 2, -2
        else:
            if s_y0 > t_yc:
                out_pref, in_pref = -2, 2
            else:  # low priority only
                if s_yc < t_yc:
                    out_pref, in_pref = 1, -1
                else:
                    out_pref, in_pref = -1, 1
        self.set_prefs(out_pref, in_pref)

<<<<<<< HEAD
=======
    def _init_artist(self, ax):
        """TODO: write docstring."""
        # create the artist
        if self.stale:
            self.update_path()
        self._artist = self._artistcls(self.get_path(), axes=ax)

>>>>>>> 2331e086
    def update_path(self):
        """
        Creates a path based on the current state of the flow and attaches the
        path to the flow, un-staling the flow.
        """
        sx0, _, swidth, _ = self.source.get_bbox().bounds  # get the width in
        tx0, _, twidth, _ = self.target.get_bbox().bounds  # converted units
        out_hoff = np.array([0.5 * swidth, 0])  # horizontal offset on source
        in_hoff = np.array([0.5 * twidth, 0])  # horizontal offset on target
        gap_dist = tx0 - (sx0 + swidth)
        # place the control points at the golden ratio in the gap distance
        control_hoff = np.array([1 / 1.618 * gap_dist, 0])
        # set the external corner points for the flow.
        xy0_out_c = self._xy0_out - out_hoff
        xy0_in_c = self._xy0_in + in_hoff
        xy1_out_c = self._xy1_out - out_hoff
        xy1_in_c = self._xy1_in + in_hoff
        # set control points for the bezier curves
        dir_out_xy0 = self._xy0_out + control_hoff
        dir_out_xy1 = self._xy1_out + control_hoff
        dir_in_xy0 = self._xy0_in - control_hoff
        dir_in_xy1 = self._xy1_in - control_hoff
        # define the vertices
        vertices = [xy0_out_c, self._xy0_out, dir_out_xy0, dir_in_xy0,
                    self._xy0_in, xy0_in_c, xy1_in_c, self._xy1_in,
                    dir_in_xy1, dir_out_xy1, self._xy1_out, xy1_out_c]
        # encode the drawing
        codes = [Path.MOVETO, Path.LINETO, Path.CURVE4, Path.CURVE4,
                 Path.CURVE4, Path.LINETO, Path.LINETO, Path.LINETO,
                 Path.CURVE4, Path.CURVE4, Path.CURVE4, Path.LINETO]
        self.set_path(Path(vertices, codes))

<<<<<<< HEAD
    def _init_artist(self, ax):
        """TODO: write docstring."""
        # create the artist
        if self.stale:
            self.update_path()
        self._artist = self._artistcls(self.get_path(), axes=ax)
=======
    def set_path(self, path):
        self._path = path
        if self._artist is not None:
            self._artist.set_path(path)
        self.stale = False

    def get_path(self,):
        """Return the :obj:`.path.Path` associated to this flow."""
        if self._artist is not None:
            return self._artist.get_path()
        else:
            return self._path
>>>>>>> 2331e086

    def _update_artist(self, **kwargs):
        """Update the artist of a _Flow."""
        _kwargs = dict(kwargs)
        _kwargs.update(self._kwargs)
        # resolve properties that simply point to the source or target block
        kwargs = dict()
        for prop, value in _kwargs.items():
            # we use setters if value refers to blocks as this leads to an
            # individual styling
            if value == 'source':
                getattr(self,
                        f'set_{prop}')(getattr(self.source,
                                               f"get_{prop}")())
            elif value == 'target':
                # _kwargs[prop] = getattr(self.target, f"get_{prop}")()
                getattr(self,
                        f'set_{prop}')(getattr(self.target,
                                               f"get_{prop}")())
            elif value == 'interpolate':
                # TODO:
                raise NotImplementedError("The mode 'interpolate' for the"
                                          f" property '{prop}' of a _Flow is"
                                          "not yet implemented")
            else:
                kwargs[prop] = value
        # TODO: dont update the artist directly as this leads to discrepancy
        # between proxy and artist.
        self._artist.update(kwargs)


@_expose_artist_getters_and_setters
class _ProxyCollection(_ArtistProxy):
    """
    A collection of _ArtistProxy with common styling properties.
    """
    _artistcls = PatchCollection
    to_canonical = to_canonical(_artistcls)
    _singular_props = ['zorder', 'hatch', 'pickradius', 'capstyle',
                       'joinstyle', 'cmap', 'norm']
<<<<<<< HEAD
=======

    def __init__(self, proxies, label=None, tags=None, **kwargs):
        """
        Parameters
        ----------
        blocks : sequence of :obj:`_Block`
            The blocks in this collection.
        label : str, optional
            Label of the collection.
        """
        # TODO: cmap does not work with datetime as x axis yet...
        # get cmap data:
        self._cmap_data = kwargs.pop('mappable', None)
        if self._cmap_data is not None:
            # TODO: allow either a block property, x, or custom array
            self._cmap_data = 'x'

        super().__init__(label=label, tags=tags, **kwargs)

        # TODO: this can be more generally just a ArtistProxy
        self._proxies = proxies
        self._match_original = None

    def __iter__(self):
        return iter(self._proxies)

    def __getitem__(self, key):
        return self._proxies[key]

    def __bool__(self,):
        return bool(self._proxies)

    def to_element_styling(self, styleprops: dict):
        """
        Convert the styling properties to lists matching self._proxies.
        """
        # normalize
        _styprops = cbook.normalize_kwargs(styleprops, self._artistcls)
        indiv_props = {sp: _styprops.pop(sp)
                       for sp in self._singular_props if sp in _styprops}
        for prop, altval in _styprops.items():
            # indiv_props[prop] = [getattr(p, f"get_{prop}", lambda: altval)()
            #                      for p in self._proxies]
            indiv_props[prop] = [p.get(prop, altval)
                                 for p in self._proxies]
        return indiv_props

    def _pre_creation(self, ax=None, **kwargs):
        """Ensure all proxies create their own artists"""
        self._match_original = False
        for proxy in self._proxies:
            proxy.create_artist(ax=ax, **kwargs)
            if proxy.is_styled:
                self._match_original = True
        if self._match_original:
            self._proxy_props = self.to_element_styling(kwargs)
        else:
            self._proxy_props = dict()

    def _init_artist(self, ax):
        """
        Creates `.PatchCollections`s for the blocks in this collection.

        Parameters
        ----------

        """
        # TODO: does this work with 'interpolate'?
        self._artist = self._artistcls(
            [proxy.get_artist() for proxy in self._proxies],
            match_original=self._match_original,
        )
        if self._cmap_data is not None:
            _mappable_array = np.asarray([getattr(proxy,
                                                  f'get_{self._cmap_data}')()
                                          for proxy in self._proxies])
            # Note: cmap does not (jet) work with datetime objects, so we
            # convert them here
            _first_mappable = cbook.safe_first_element(_mappable_array)
            if isinstance(_first_mappable, datetime):
                _mappable_array = date2num(_mappable_array)
            self._artist.set_array(_mappable_array)

    def _update_artist(self, **kwargs):
        _kwargs = dict(kwargs)
        _kwargs.update(self._kwargs)
        if self._match_original:
            # make sure to not overwrite individual properties
            for props in ('facecolor', 'edgecolor', 'linewidth',
                          'linestyle', 'antialiased'):
                _kwargs.pop(props, None)
        self._artist.update(_kwargs)

    def _post_creation(self, ax=None):
        # ###
        # TODO: broadcast styling to proxies
        # ###
        self._artist = ax.add_collection(self._artist)

    def add_proxy(self, proxy):
        """Add a Proxy."""
        self._proxies.append(proxy)


class _Tag(cm.ScalarMappable):
    """
    Class to create sets of styling properties that can be attached to various
    ArtistPropxies.
    """
    def __init__(self):
        """
        Parameters
        ----------
        """
        super().__init__()
        self._marked_obj = WeakValueDictionary()
        self._is_filled = True   # By default both facecolor and edgecolor will
        self._is_stroked = True  # be set by a tag.
        self._alpha = None
        self._mappable = None
        self._mappables = dict()
        self._props = dict()
        self.stale = True

    # from collection
    def _update_scalarmappable(self):
        """Update colors from the scalar mappable array, if it is not None."""
        marked_obj_ids = list(self._marked_obj.keys())
        self._proxy_props = {oid: {} for oid in marked_obj_ids}
        _mappable_array = np.asarray([getattr(self._marked_obj[oid],
                                              f'get_{self._mappable}')()
                                      for oid in marked_obj_ids])
        # Note: cmap does not (jet) work with datetime objects, so we convert
        # them here
        _first_mappable = cbook.safe_first_element(_mappable_array)
        if isinstance(_first_mappable, datetime):
            _mappable_array = date2num(_mappable_array)
        self.set_array(_mappable_array)
        if self._A is None:
            return
        # QuadMesh can map 2d arrays (but pcolormesh supplies 1d array)
        if self._A.ndim > 1:
            raise ValueError('Collections can only map rank 1 arrays')
        if not self._check_update("array"):
            return
        if np.iterable(self._alpha):
            if self._alpha.size != self._A.size:
                raise ValueError(f'Data array shape, {self._A.shape} '
                                 'is incompatible with alpha array shape, '
                                 f'{self._alpha.shape}. '
                                 'This can occur with the deprecated '
                                 'behavior of the "flat" shading option, '
                                 'in which a row and/or column of the data '
                                 'array is dropped.')
            # pcolormesh, scatter, maybe others flatten their _A
            self._alpha = self._alpha.reshape(self._A.shape)

        _colors = self.to_rgba(self._A, self._alpha)
        if self._is_filled:
            # self._facecolors = self.to_rgba(self._A, self._alpha)
            for i, oid in enumerate(marked_obj_ids):
                self._proxy_props[oid]['facecolor'] = _colors[i]
        elif self._is_stroked:
            # self._edgecolors = self.to_rgba(self._A, self._alpha)
            for i, oid in enumerate(marked_obj_ids):
                self._proxy_props[oid]['edgecolor'] = _colors[i]

    def register_proxy(self, proxy):
        """TODO: write docstring."""
        proxy_id = id(proxy)
        if proxy_id in self._marked_obj:
            # if the proxy was already registered, ignore it
            return
        # TODO: get the relevant value from the proxy
        # self._kwargs.update(kw)
        if self._mappable is not None:
            self._mappables[proxy_id] = getattr(proxy,
                                                f'get_{self._mappable}')()
            self.stale = True
        # remember the proxy
        self._marked_obj[proxy_id] = proxy

    def deregister_proxy(self, proxy):
        proxy_id = id(proxy)
        self._marked_obj.pop(id(proxy))
        if self._mappable is not None:
            self.stale = True
            self._mappables.pop(proxy_id)

    def _prepare_props(self):
        self._proxy_props = {}
        if self._mappable is not None:
            self._update_scalarmappable()
        self.stale = False

    # TODO: uncomment once in mpl
    # @docstring.dedent_interpd
    def set(self, **props):
        """
        Setting the styling properties associated to this tag.

        Allowed are styling arguments of :class:`matplotlib.patches.PathPatch`
        (see below), as well as, *cmap* and *mappable*.

        Parameters:
        -----------
        cmap : `~.colors.Colormap`, optional
            Forwarded to `.ScalarMappable`. The default of
            ``None`` will result in :rc:`image.cmap` being used.

          %(Patch_kwdoc)s

        """
        props = dict(props)
        self.set_cmap(props.pop('cmap', None))
        self.set_norm(props.pop('norm', None))
        # TODO: set a global default for the mappable
        self._mappable = props.pop('mappable', None)
        if self._mappable is not None:
            self.stale = True
        self._props.update(props)

    def get_props(self, obj_id):
        """Return the properties specific to an object_id."""
        if self.stale:
            self._prepare_props()
        props = dict(self._props)
        props.update(self._proxy_props.get(obj_id, {}))
        return props


class SubDiagram:
    """
    A collection of Blocks and Flows belonging to a diagram.

    """
    def __init__(self, x, columns, flows, label=None, yoff=0, hspace=1,
                 hspace_combine='add', label_margin=(0, 0), layout='centered',
                 blockprops=None, flowprops=None, tags=None, **kwargs):
        """
        Parameters
        ----------
        x : sequence of scalars
            A sequence of M scalars that determine the x coordinates of columns
            provided in *columns*.
        columns : sequence of array_like objects
            Sequence of M array-like objects each containing the blocks of a
            column.
            Allowed are `_Block` objects or floats that will be interpreted as
            the size of a block.
        flows : sequence of array_like objects
            ... *TODO*
        label : str, optional
            Label of the diagram.
        yoff : int or float, default: 0
            A constant vertical offset applied to the added diagram.
        hspace : float, (default=1)
            The height reserved for space between blocks expressed as a
            float in the same unit as the block heights.
        hspace_combine : {'add', 'divide'}, default: 'add'
            Set how the vertical space between blocks should be combined.
            If set to 'add' (default) the space between two blocks takes
            the value provided by *hspace*. If set to 'divide' then the sum of
            all spaces between the blocks in a column is set to be equal to
            *hspace*.
        label_margin : tuple, optional
            determine the offset in points for the label.

            .. TODO:
                This should be in points.
        layout : sequence or str, default: 'centered'
            The type of layout used to display the diagram.
            Allowed layouts are: {'centered', 'bottom', 'top', 'optimized'}.

            If as sequence is provided, the M elements must specify the layout
            for each of the M columns in the diagram.

            The following options are available:

            - 'centered' (default): The bigger the block (in terms of height)
              the more it is moved towards the center.
            - 'bottom': Blocks are sorted according to their height with the
              biggest blocks at the bottom.
            - 'top': Blocks are sorted according to their height with the
              biggest blocks at the top.
            - 'optimized': Starting from a centered layout the order of bocks
              in a column is iteratively changed to decrease the vertical
              displacement of all flows attached to the column.

        Other Parameters (TODO)
        ----------------
        **kwargs : Allowed are `.Collection` properties for Blocks and Flows
            Define the styling to apply to all elements in this subdiagram:

            %(Collection_kwdoc)s

        Note that *x* and *columns* must be sequences of the same length.
        """
        self.stale = True  # This only tracks form/layout and not style changes
        self._x = _to_valid_arrays(x, 'x')
        self._yoff = yoff
        # Note: both _block-/_flowprops must be normalized already
        self._blockprops = blockprops or dict()
        self._flowprops = flowprops or dict()
        # props in kwargs, however, not necessarily
        self._distribute_kwargs(kwargs)

        # create the columns of Blocks
        columns = list(columns)
        _provided_blocks = False
        for col in columns:
            if len(col):
                if isinstance(col[0], _Block):
                    _provided_blocks = True
                break
        _blocks = []
        self._columns = []
        if _provided_blocks:
            for c_i, col in enumerate(columns):
                column = list(col)
                _blocks.extend(column)
                self._columns.append(column)
        else:
            for xi, col in zip(x, columns):
                column = [_Block(size, xa=xi)
                          for size in col]
                self._columns.append(column)
                _blocks.extend(column)
        self._nbr_columns = len(self._columns)
        # Tagging blocks if tags are provided
        if tags is not None:
            for c_i, col in enumerate(self._columns):
                column = list(col)
                if tags is not None:
                    col_tags = tags[c_i]
                    for i, block in enumerate(column):
                        block.add_tag(col_tags[i])

        # TODO: below attributes need to be handled
        self._redistribute_vertically = 4
        self._xlim = None
        self._ylim = None

        self._blocks = _ProxyCollection(_blocks, label=label,
                                        **self._blockprops)
        # create the Flows is only based on *flows* and *extout*'s
        _flows = []
        # connect source and target:
        for m, flowM in enumerate(flows):
            # m is the source column, m+1 the target column
            s_col = self._columns[m]
            t_col = self._columns[m + 1]
            for i, row in enumerate(flowM):
                # i is the index of the target block
                for j, flow in enumerate(row):
                    # j is the index of the source block
                    # TODO: pass kwargs?
                    if flow:
                        _flows.append(_Flow(flow=flow, source=s_col[j],
                                            target=t_col[i]))
        # TODO: update flowprops with kwargs and label
        self._flows = _ProxyCollection(_flows, label=label, **self._flowprops)
        self._hspace = hspace
        # TODO: create set_... and process like set_hspace
        self._hspace_combine = hspace_combine
        self.set_layout(layout)
        self._label_margin = label_margin
        self.generate_layout()

    def __iter__(self):
        return iter(self._columns)

    def __getitem__(self, key):
        return self._columns[key]

    def _update_datalim(self):
        """Return the limits of the block collection in data units."""
        # TODO: set x margin (for now just 1%)
        xmin, xmax = min(self._x), max(self._x)
        # setting some initial y limits
        for _col in self._columns:
            if _col:
                y0, height = _col[0].get_ylim()
                ymin, ymax = y0, y0 + height
                break
        # getting x limits
        for _block in self._columns[0]:
            x0, width = _block.get_xlim()
            xmin = min(xmin, x0)
        for _block in self._columns[-1]:
            x0, width = _block.get_xlim()
            xmax = max(xmax, x0 + width)
        # getting y limits
        for _col in self._columns:
            if _col:
                y0, height = _col[0].get_ylim()
                ymin = min(ymin, y0)
                y0, height = _col[-1].get_ylim()
                ymax = max(ymax, y0 + height)
        self._xlim = xmin, xmax
        self._ylim = ymin, ymax

    def get_blocks(self):
        return self._blocks

    def get_datalim(self,):
        """Returns the limits in data units (x0, y0, x1, y1)."""
        if self.stale:
            self.generate_layout()
        x0, x1 = self._xlim
        y0, y1 = self._ylim
        return x0, y0, x1, y1

    def get_visuallim(self):
        """Returns the data limit with sensible margins added."""
        xmin, ymin, xmax, ymax = self.get_datalim()
        # TODO: set x margin (for now just 1%)
        xmargin = 0.01 * (max(self._x) - min(self._x))
        if self._hspace_combine == 'add':
            ymargin = self._hspace
        else:
            ymargin = self._hspace / max(len(col) for col in self._columns)
        return xmin - xmargin, ymin - ymargin, xmax + xmargin, ymax + ymargin

    def get_layout(self):
        """Get the layout of this diagram"""
        return self._layout

    def get_columns(self,):
        """Get all columns of this subdiagram"""
        if self.stale:
            self.generate_layout()
        return self._columns

    def get_column(self, col_id):
        """TODO: write docstring."""
        return self._columns[col_id]

    def get_block(self, identifier):
        """TODO: write docstring."""
        if isinstance(identifier, int):
            return self._blocks[identifier]
        else:
            col_id, block_id = identifier
            return self._columns[col_id][block_id]

    def get_x(self):
        """Get the horizontal positioning of the columns"""
        return self._x

    def set_column_layout(self, col_id, layout):
        """Set the layout for a single column"""
        # TODO: uncomment once in mpl
        # _api.check_in_list(['centered', 'top', 'bottom', 'optimized'],
        #                    layout=layout)
        self._layout[col_id] = layout

    def get_column_layout(self, col_id):
        """Get the layout of a single column."""
        return self._layout[col_id]

    def set_layout(self, layout):
        """Set the layout for this diagram"""
        if isinstance(layout, str):
            # TODO: uncomment once in mpl
            # _api.check_in_list(['centered', 'top', 'bottom', 'optimized'],
            #                    layout=layout)
            self._layout = [layout for _ in range(self._nbr_columns)]
        else:
            self._layout = []
            for _layout in layout:
                # TODO: uncomment once in mpl
                # _api.check_in_list(['centered', 'top', 'bottom', 'optimized'],
                #                    layout=layout)
                self._layout.append(_layout)
        self.stale = True

    def generate_layout(self, ):
        """TODO: write docstring."""
        for col_id in range(self._nbr_columns):
            # TODO: handle the layout parameter
            self._distribute_blocks(col_id)
        # TODO: move columns vert. to minimize vertical comp. flows attached
        self.stale = False

    def add_block(self, column: int, block):
        """Add a Block to a column."""
        self._blocks.add_proxy(block)
        self._columns[column].append(block)
        self.stale = True

    def add_flow(self, column, flow):
        """TODO: write docstring."""
        # TODO: _columns can only contain indices for blocks
        # self._columns[column].append(flow)
        self.stale = True
        pass

    def get_column_hspace(self, col_id):
        """TODO: write docstring."""
        if self._hspace_combine == 'add':
            return self._hspace
        else:
            nbr_blocks = len(self._columns[col_id])
            if nbr_blocks > 1:
                return self._hspace / (nbr_blocks - 1)
            else:
                return 0

    def update_blocks(self, cselector, bselector, **kwargs):
        """
        Update in all columns selected through *cselector* all blocks selected
        through *bselector*:
        """
        for column in self._columns[cselector]:
            for block in column:
                bstale = block.update(*kwargs)
            self.stale = self.stale or bstale
        return self.stale

    def _distribute_blocks(self, col_id: int):
        """
        Distribute the blocks in a column.
>>>>>>> 2331e086

    def __init__(self, proxies, label=None, tags=None, **kwargs):
        """
        Parameters
        ----------
        proxies : sequence of :obj:`_ArtistProxy`
            The proxies in this collection.
        label : str, optional
            Label of the collection.
        """
        super().__init__(label=label, tags=tags, **kwargs)

        self._cmap_data = kwargs.pop('mappable', None)
        self._proxies = proxies
        self._match_original = None

    def __iter__(self):
        return iter(self._proxies)

    def __getitem__(self, key):
        return self._proxies[key]

    def __bool__(self,):
        return bool(self._proxies)

    def to_element_styling(self, styleprops: dict):
        """Convert the styling properties to lists matching self._proxies."""
        _styprops = cbook.normalize_kwargs(styleprops, self._artistcls)
        indiv_props = {sp: _styprops.pop(sp)
                       for sp in self._singular_props if sp in _styprops}
        for prop, altval in _styprops.items():
            indiv_props[prop] = [p.get(prop, altval) for p in self._proxies]
        return indiv_props

    def _pre_creation(self, ax=None, **kwargs):
        """Ensure all proxies create their own artists."""
        self._match_original = False
        for proxy in self._proxies:
            proxy.create_artist(ax=ax, **kwargs)
            if proxy.is_styled:
                self._match_original = True
        if self._match_original:
            self._proxy_props = self.to_element_styling(kwargs)
        else:
            self._proxy_props = dict()

    def _init_artist(self, ax):
        """
        Creates `.PatchCollections`s for the blocks in this collection.
        Note that *ax* is unused for a ProxyCollection as the collection is
        attached to an axes in :meth:`._post_creation'
        """
        self._artist = self._artistcls(
            [proxy.get_artist() for proxy in self._proxies],
            match_original=self._match_original,
        )
        if self._cmap_data is not None:
            _mappable_array = np.asarray([getattr(proxy,
                                                  f'get_{self._cmap_data}')()
                                          for proxy in self._proxies])
            # Note: cmap doesn't work with datetime objects, so we convert them
            _first_mappable = cbook.safe_first_element(_mappable_array)
            if isinstance(_first_mappable, datetime):
                _mappable_array = date2num(_mappable_array)
            self._artist.set_array(_mappable_array)

    def _update_artist(self, **kwargs):
        _kwargs = dict(kwargs)
        _kwargs.update(self._kwargs)
        if self._match_original:
            # make sure to not overwrite individual properties
            for props in ('facecolor', 'edgecolor', 'linewidth', 'linestyle',
                          'antialiased'):
                _kwargs.pop(props, None)
        self._artist.update(_kwargs)

    def _post_creation(self, ax=None):
        # ###
        # TODO: broadcast styling to proxies
        # NOT SURE WHY THIS WAS NEEDED
        # ###
        self._artist = ax.add_collection(self._artist)

    # def add_proxy(self, proxy):
    #     """Add a Proxy."""
    #     self._proxies.append(proxy)


class _Tag(cm.ScalarMappable):
    """
    Class to create sets of styling properties that can be attached to various
    ArtistPropxies.
    """
    def __init__(self):
        """
        Parameters
        ----------
        """
        super().__init__()
        self._marked_obj = WeakValueDictionary()
        self._is_filled = True   # By default both facecolor and edgecolor will
        self._is_stroked = True  # be set by a tag.
        self._alpha = None
        self._mappable = None
        self._mappables = dict()
        self._props = dict()
        self.stale = True

    def _update_scalarmappable(self):
        """Update colors from the scalar mappable array, if it is not None."""
        marked_obj_ids = list(self._marked_obj.keys())
        self._proxy_props = {oid: {} for oid in marked_obj_ids}
        _mappable_array = np.asarray([getattr(self._marked_obj[oid],
                                              f'get_{self._mappable}')()
                                      for oid in marked_obj_ids])
        # Note: cmap doesn't work with datetime objects, so we convert the data
        _first_mappable = cbook.safe_first_element(_mappable_array)
        if isinstance(_first_mappable, datetime):
            _mappable_array = date2num(_mappable_array)
        self.set_array(_mappable_array)
        if self._A is None:
            return
        # QuadMesh can map 2d arrays (but pcolormesh supplies 1d array)
        if self._A.ndim > 1:
            raise ValueError('Collections can only map rank 1 arrays')
        if not self._check_update("array"):
            return
        if np.iterable(self._alpha):
            if self._alpha.size != self._A.size:
                raise ValueError(f'Data array shape, {self._A.shape} '
                                 'is incompatible with alpha array shape, '
                                 f'{self._alpha.shape}. '
                                 'This can occur with the deprecated '
                                 'behavior of the "flat" shading option, '
                                 'in which a row and/or column of the data '
                                 'array is dropped.')
            # pcolormesh, scatter, maybe others flatten their _A
            self._alpha = self._alpha.reshape(self._A.shape)

        _colors = self.to_rgba(self._A, self._alpha)
        if self._is_filled:
            for i, oid in enumerate(marked_obj_ids):
                self._proxy_props[oid]['facecolor'] = _colors[i]
        elif self._is_stroked:
            for i, oid in enumerate(marked_obj_ids):
                self._proxy_props[oid]['edgecolor'] = _colors[i]

    def register_proxy(self, proxy):
        """TODO: write docstring."""
        proxy_id = id(proxy)
        if proxy_id in self._marked_obj:
            return  # if the proxy was already registered, ignore it
        if self._mappable is not None:
            self._mappables[proxy_id] = getattr(proxy, f'get_{self._mappable}')()
            self.stale = True
        self._marked_obj[proxy_id] = proxy  # remember the proxy

    def deregister_proxy(self, proxy):
        proxy_id = id(proxy)
        self._marked_obj.pop(id(proxy))
        if self._mappable is not None:
            self.stale = True
            self._mappables.pop(proxy_id)

    def _prepare_props(self):
        self._proxy_props = {}
        if self._mappable is not None:
            self._update_scalarmappable()
        self.stale = False

    # TODO: uncomment once in mpl
    # @docstring.dedent_interpd
    def set(self, **props):
        """
        Setting the styling properties associated to this tag.

        Allowed are styling arguments of :class:`matplotlib.patches.PathPatch`
        (see below), as well as, *cmap* and *mappable*.

        Parameters:
        -----------
<<<<<<< HEAD
        cmap : `~.colors.Colormap`, optional
            Forwarded to `.ScalarMappable`. The default of
            ``None`` will result in :rc:`image.cmap` being used.

          %(Patch_kwdoc)s

        """
        props = dict(props)
        self.set_cmap(props.pop('cmap', None))
        self.set_norm(props.pop('norm', None))
        self._mappable = props.pop('mappable', None)
        if self._mappable is not None:
            self.stale = True
        self._props.update(props)

    def get_props(self, obj_id):
        """Return the properties specific to an object_id."""
        if self.stale:
            self._prepare_props()
        props = dict(self._props)
        props.update(self._proxy_props.get(obj_id, {}))
        return props


class SubDiagram:
    """
    A collection of Blocks and Flows belonging to a diagram.

    """
    def __init__(self, x, columns, flows, label=None, yoff=0, hspace=1,
                 hspace_combine='add', label_margin=(0, 0), layout='centered',
                 blockprops=None, flowprops=None, tags=None, **kwargs):
        """
        Parameters
        ----------
        x : sequence of scalars
            A sequence of M scalars that determine the x coordinates of columns
            provided in *columns*.
        columns : sequence of array_like objects
            Sequence of M array-like objects each containing the blocks of a
            column.
            Allowed are `_Block` objects or floats that will be interpreted as
            the size of a block.
        flows : sequence of array_like objects
            ... *TODO*
        label : str, optional
            Label of the diagram.
        yoff : int or float, default: 0
            A constant vertical offset applied to the added diagram.
        hspace : float, (default=1)
            The height reserved for space between blocks expressed as a
            float in the same unit as the block heights.
        hspace_combine : {'add', 'divide'}, default: 'add'
            Set how the vertical space between blocks should be combined.
            If set to 'add' (default) the space between two blocks takes
            the value provided by *hspace*. If set to 'divide' then the sum of
            all spaces between the blocks in a column is set to be equal to
            *hspace*.
        label_margin : tuple, optional
            determine the offset in points for the label.

            .. TODO:
                This should be in points.
        layout : sequence or str, default: 'centered'
            The type of layout used to display the diagram.
            Allowed layouts are: {'centered', 'bottom', 'top', 'optimized'}.

            If as sequence is provided, the M elements must specify the layout
            for each of the M columns in the diagram.

            The following options are available:

            - 'centered' (default): The bigger the block (in terms of height)
              the more it is moved towards the center.
            - 'bottom': Blocks are sorted according to their height with the
              biggest blocks at the bottom.
            - 'top': Blocks are sorted according to their height with the
              biggest blocks at the top.
            - 'optimized': Starting from a centered layout the order of bocks
              in a column is iteratively changed to decrease the vertical
              displacement of all flows attached to the column.

        Other Parameters (TODO)
        ----------------
        **kwargs : Allowed are `.Collection` properties for Blocks and Flows
            Define the styling to apply to all elements in this subdiagram:

            %(Collection_kwdoc)s

        Note that *x* and *columns* must be sequences of the same length.
        """
        self.stale = True  # This only tracks form/layout and not style changes
        self._x = _to_valid_arrays(x, 'x')
        self._yoff = yoff
        # Note: both _block-/_flowprops must be normalized already
        self._blockprops = blockprops or dict()
        self._flowprops = flowprops or dict()
        # props in kwargs, however, not necessarily
        self._distribute_kwargs(kwargs)

        # create the columns of Blocks
        columns = list(columns)
        _provided_blocks = False
        for col in columns:
            if len(col):
                if isinstance(col[0], _Block):
                    _provided_blocks = True
                break
        _blocks = []
        self._columns = []
        if _provided_blocks:
            for c_i, col in enumerate(columns):
                column = list(col)
                _blocks.extend(column)
                self._columns.append(column)
        else:
            for xi, col in zip(x, columns):
                column = [_Block(size, xa=xi)
                          for size in col]
                self._columns.append(column)
                _blocks.extend(column)
        self._nbr_columns = len(self._columns)
        # Tagging blocks if tags are provided
        if tags is not None:
            for c_i, col in enumerate(self._columns):
                column = list(col)
                if tags is not None:
                    col_tags = tags[c_i]
                    for i, block in enumerate(column):
                        block.add_tag(col_tags[i])

        # TODO: below attributes need to be handled
        self._redistribute_vertically = 4
        self._xlim = None
        self._ylim = None

        self._blocks = _ProxyCollection(_blocks, label=label,
                                        **self._blockprops)
        # create the Flows is only based on *flows* and *extout*'s
        _flows = []
        # connect source and target:
        for m, flowM in enumerate(flows):
            # m is the source column, m+1 the target column
            s_col = self._columns[m]
            t_col = self._columns[m + 1]
            for i, row in enumerate(flowM):
                # i is the index of the target block
                for j, flow in enumerate(row):
                    # j is the index of the source block
                    # TODO: pass kwargs?
                    if flow:
                        _flows.append(_Flow(flow=flow, source=s_col[j],
                                            target=t_col[i]))
        self._flows = _ProxyCollection(_flows, label=label, **self._flowprops)
        self._hspace = hspace
        self._hspace_combine = hspace_combine
        self.set_layout(layout)
        # TODO: setting label position is not implemented yet
        self._label_margin = label_margin
        self.generate_layout()

    def __iter__(self):
        return iter(self._columns)

    def __getitem__(self, key):
        return self._columns[key]

    def _update_datalim(self):
        """Return the limits of the block collection in data units."""
        # TODO: set x margin (for now just 1%)
        xmin, xmax = min(self._x), max(self._x)
        # setting some initial y limits
        for _col in self._columns:
            if _col:
                y0, height = _col[0].get_ylim()
                ymin, ymax = y0, y0 + height
                break
        # getting x limits
        for _block in self._columns[0]:
            x0, width = _block.get_xlim()
            xmin = min(xmin, x0)
        for _block in self._columns[-1]:
            x0, width = _block.get_xlim()
            xmax = max(xmax, x0 + width)
        # getting y limits
        for _col in self._columns:
            if _col:
                y0, height = _col[0].get_ylim()
                ymin = min(ymin, y0)
                y0, height = _col[-1].get_ylim()
                ymax = max(ymax, y0 + height)
        self._xlim = xmin, xmax
        self._ylim = ymin, ymax

    def get_blocks(self):
        return self._blocks

    def get_datalim(self,):
        """Returns the limits in data units (x0, y0, x1, y1)."""
        if self.stale:
            self.generate_layout()
        x0, x1 = self._xlim
        y0, y1 = self._ylim
        return x0, y0, x1, y1

    def get_visuallim(self):
        """Returns the data limit with sensible margins added."""
        xmin, ymin, xmax, ymax = self.get_datalim()
        # TODO: set x margin (for now just 1%)
        xmargin = 0.01 * (max(self._x) - min(self._x))
        if self._hspace_combine == 'add':
            ymargin = self._hspace
        else:
            ymargin = self._hspace / max(len(col) for col in self._columns)
        return xmin - xmargin, ymin - ymargin, xmax + xmargin, ymax + ymargin

    def get_layout(self):
        """Get the layout of this diagram"""
        return self._layout

    def get_columns(self,):
        """Get all columns of this subdiagram"""
        if self.stale:
            self.generate_layout()
        return self._columns

    def get_column(self, col_id):
        """TODO: write docstring."""
        return self._columns[col_id]

    def get_block(self, identifier):
        """TODO: write docstring."""
        if isinstance(identifier, int):
            return self._blocks[identifier]
        else:
            col_id, block_id = identifier
            return self._columns[col_id][block_id]

    def get_x(self):
        """Get the horizontal positioning of the columns"""
        return self._x

    def set_column_layout(self, col_id, layout):
        """Set the layout for a single column"""
        # TODO: uncomment once in mpl
        # _api.check_in_list(['centered', 'top', 'bottom', 'optimized'],
        #                    layout=layout)
        self._layout[col_id] = layout

    def get_column_layout(self, col_id):
        """Get the layout of a single column."""
        return self._layout[col_id]

    def set_layout(self, layout):
        """Set the layout for this diagram"""
        if isinstance(layout, str):
            # TODO: uncomment once in mpl
            # _api.check_in_list(['centered', 'top', 'bottom', 'optimized'],
            #                    layout=layout)
            self._layout = [layout for _ in range(self._nbr_columns)]
        else:
            self._layout = []
            for _layout in layout:
                # TODO: uncomment once in mpl
                # _api.check_in_list(['centered', 'top', 'bottom', 'optimized'],
                #                    layout=layout)
                self._layout.append(_layout)
        self.stale = True

    def generate_layout(self, ):
        """TODO: write docstring."""
        for col_id in range(self._nbr_columns):
            # TODO: handle the layout parameter
            self._distribute_blocks(col_id)
        # TODO: move columns vert. to minimize vertical comp. flows attached
        self.stale = False

    # def add_block(self, column: int, block):
    #     """Add a Block to a column."""
    #     self._blocks.add_proxy(block)
    #     self._columns[column].append(block)
    #     self.stale = True

    # def add_flow(self, column, flow):
    #     """TODO: write docstring."""
    #     # TODO: _columns can only contain indices for blocks
    #     # self._columns[column].append(flow)
    #     self.stale = True
    #     pass

    def get_column_hspace(self, col_id):
        """TODO: write docstring."""
        if self._hspace_combine == 'add':
            return self._hspace
        else:
            nbr_blocks = len(self._columns[col_id])
            if nbr_blocks > 1:
                return self._hspace / (nbr_blocks - 1)
            else:
                return 0

    def update_blocks(self, cselector, bselector, **kwargs):
        """
        Update in all columns selected through *cselector* all blocks selected
        through *bselector*:
        """
        for column in self._columns[cselector]:
            for block in column:
                bstale = block.update(*kwargs)
            self.stale = self.stale or bstale
        return self.stale

    def _distribute_blocks(self, col_id: int):
        """
        Distribute the blocks in a column.

        Parameters
        -----------
=======
>>>>>>> 2331e086
        col_id: int
            The index of the column to recompute the distribution of blocks.

        Returns
        -------
        tuple
            (y_min, y_max) of the column in data units

        """
        nbr_blocks = len(self._columns[col_id])
        layout = self.get_column_layout(col_id)
        col_hspace = self.get_column_hspace(col_id)
        if nbr_blocks:
            # sort clusters according to height
            ordering, _column = zip(
                *sorted(enumerate(self._columns[col_id]),
                        key=lambda x: x[1].get_height())
            )
            if layout == 'top':
                # TODO: do the reordering outside if/elif/else (after)
                self._reorder_column(col_id, ordering)
                self._update_ycoords(col_id, col_hspace, layout)
            elif layout == 'bottom':
                ordering = ordering[::-1]
                self._reorder_column(col_id, ordering)
                self._update_ycoords(col_id, col_hspace, layout)
            # in both cases no further sorting is needed
            else:
                # sort so to put biggest height in the middle
                ordering = ordering[::-2][::-1] + \
                    ordering[nbr_blocks % 2::2][::-1]
                # update the ordering the update the y coords
                self._reorder_column(col_id, ordering)
                self._update_ycoords(col_id, col_hspace, layout)
                # ###
                # TODO: both methods below need to be checked
                if layout == 'optimized':
                    # # now sort again considering the flows.
                    # self._decrease_flow_distances(col_id)
                    # # perform pairwise swapping for backwards flows
                    # self._pairwise_swapping(col_id)
                    raise NotImplementedError("The optimized layout is not yet"
                                              " implemented")

    def _decrease_flow_distances(self, col_id):
        """TODO: write docstring."""
        _column = self._columns[col_id]
        # TODO: does not really make sense to recompute them here
        nbr_blocks = len(_column)
        layout = self.get_column_layout(col_id)
        col_hspace = self.get_column_hspace(col_id)
        old_mid_heights = [block.get_yc() for block in _column]
        # do the redistribution a certain amount of times
        _redistribute = False
        for _ in range(self._redistribute_vertically):
            # TODO: check this as soon as Flows are set-up correctly
            for block in _column:
                weights = []
                positions = []
                for in_flow in block.inflows:
                    if in_flow.source is not None:
                        weights.append(in_flow.flow)
                        positions.append(in_flow.source.get_yc())
                if sum(weights) > 0.0:
                    _redistribute = True
                    block.set_yc(sum([
                        weights[i] * positions[i]
                        for i in range(len(weights))
                    ]) / sum(weights))
            if _redistribute:
                sort_key = [bisect_left(old_mid_heights, col.get_yc())
                            for col in _column]
                cs, _sort_key = zip(
                    *sorted(zip(list(range(nbr_blocks)), sort_key,),
                            key=lambda x: x[1])
                )
                self._reorder_column(col_id, ordering=cs)
                # redistribute them
                self._update_ycoords(col_id, col_hspace, layout)
                old_mid_heights = [block.get_yc()
                                   for block in self._columns[col_id]]
            else:
                break

    def _pairwise_swapping(self, col_id):
        """TODO: write docstring."""
        # TODO: this is broken: update the ordering then call _reorder_column
        _column = self._columns[col_id]
        nbr_blocks = len(_column)
        col_hspace = self.get_column_hspace(col_id)
        for _ in range(int(0.5 * nbr_blocks)):
            for i in range(1, nbr_blocks):
                b1, b2 = _column[i - 1], _column[i]
                if self._swap_blocks((b1, b2), col_hspace, 'backwards'):
                    b2.set_y(b1.get_y())
                    b1.set_y(b2.get_y() + b2.get_height() + col_hspace)
                    _column[i - 1], _column[i] = b2, b1
        for _ in range(int(0.5 * nbr_blocks)):
            for i in range(1, nbr_blocks):
                b1 = _column[nbr_blocks - i - 1]
                b2 = _column[nbr_blocks - i]
                if self._swap_blocks((b1, b2), col_hspace, 'backwards'):
                    b2.set_y(b1.get_y())
                    b1.set_y(b2.get_y() + b2.get_height() + col_hspace)
                    _column[nbr_blocks - i - 1] = b2
                    _column[nbr_blocks - i] = b1
        self.stale = True

    def _reorder_column(self, col_id, ordering):
        """Update the ordering of blocks in a column"""
        _column = self._columns[col_id]
        self._columns[col_id] = [_column[newid] for newid in ordering]
        self.stale = True

    def _update_ycoords(self, column: int, hspace, layout):
        """
        Update the y coordinate of the blocks in a column based on the
        diagrams vertical offset, the layout chosen for this column and the
        order of the blocks.

        Parameters
        ----------
        column : int
            Index of the column to reorder.
        """
        displace = self._yoff
        _column = self._columns[column]
        for block in _column:
            block.set_y(displace)
            displace += block.get_height() + hspace
        # now offset to center
        low = _column[0].get_y()  # this is just self._yoff
        # this is just `displace`:
        high = _column[-1].get_y() + _column[-1].get_height()

        if layout == 'centered' or layout == 'optimized':
            _offset = 0.5 * (high - low)
        elif layout == 'top':
            _offset = (high - low)
        else:
            _offset = 0
        if _offset:
            for block in _column:
                block.set_y(block.get_y() - _offset)
        self.stale = True

    def _swap_blocks(self, blocks, hspace, direction='backwards'):
        """
        Check if swapping to blocks leads to shorter vertical flow distances.
        """
        squared_diff = {}
        for block in blocks:
            weights, sqdiff = [], []
            if direction in ['both', 'backwards']:
                for flow in block.inflows:
                    if flow.source is not None:
                        weights.append(flow.flow)
                        sqdiff.append(abs(block.get_yc() - flow.source.get_yc()))
            if direction in ['both', 'forwards']:
                for flow in block.outflows:
                    if flow.target is not None:
                        weights.append(flow.flow)
                        sqdiff.append(abs(block.get_yc() - flow.target.get_yc()))
            if sum(weights) > 0.0:
                squared_diff[block] = sum(
                    [weights[i] * sqdiff[i] for i in range(len(weights))]
                ) / sum(weights)
        # assert n1.get_y() < n2.get_y()
        # TODO: Cannot recreate the thought process behind this...
        inv_mid_height = [blocks[0].get_y() + blocks[1].get_height() + hspace + 0.5 * blocks[0].get_height(),
                          blocks[0].get_y() + 0.5 * blocks[1].get_height()]
        squared_diff_inf = {}
        for i, block in enumerate(blocks):
            weights = []
            sqdiff = []
            if direction in ['both', 'backwards']:
                for flow in block.inflows:
                    if flow.source is not None:
                        weights.append(flow.flow)
                        sqdiff.append(abs(
                            inv_mid_height[i] - flow.source.get_yc()
                        ))
            if direction in ['both', 'forwards']:
                for flow in block.outflows:
                    if flow.target is not None:
                        weights.append(flow.flow)
                        sqdiff.append(
                            abs(inv_mid_height[i] - flow.target.get_yc())
                        )
            if sum(weights) > 0.0:
                squared_diff_inf[block] = sum(
                    [weights[i] * sqdiff[i] for i in range(len(weights))]
                ) / sum(weights)
        if sum(squared_diff.values()) > sum(squared_diff_inf.values()):
            return True
        else:
            return False

    def _distribute_kwargs(self, kwargs):
        """
        Check for block/flow specific kwargs and move them to
        block-/flowprops
        """
        _kwargs = cbook.normalize_kwargs(kwargs,
                                         _ProxyCollection._artistcls)
        cmap = _kwargs.pop('cmap', None)
        if cmap is not None:
            if self._blockprops.get('cmap', None) is None:
                self._blockprops.update(
                    dict(cmap=cmap, norm=_kwargs.pop('norm', None),
                         mappable=_kwargs.pop('mappable', None))
                )
        self._kwargs = _kwargs

    # TODO: is this still needed? if yes, automate or use _singular_props
    @classmethod
    def separate_kwargs(cls, kwargs):
        """Separate all relevant kwargs for the init if a SubDiagram."""
        sdkwargs, other_kwargs = dict(), dict()
        sd_args = ['x', 'columns', 'match_original', 'yoff', 'layout',
                   'hspace_combine', 'label_margin', 'cmap', 'norm',
                   'mappable', 'blockprops', 'flowprops']
        for k, v in kwargs.items():
            if k in sd_args:
                sdkwargs[k] = v
            else:
                other_kwargs[k] = v
        return sdkwargs, other_kwargs

    def create_block_artists(self, ax, **kwargs):
        if self._blocks:
            if self.stale:
                self.generate_layout()
            _kwargs = dict(kwargs)
            _kwargs.update(self._kwargs)
            _blockkws = cbook.normalize_kwargs(_kwargs, self._blocks._artistcls)
            self._blocks.create_artist(ax=ax, **_blockkws)
            # at last make sure the datalimits are updated
            self._update_datalim()

    def create_flow_artists(self, ax, **kwargs):
        if self._flows:
            _kwargs = dict(kwargs)
            _kwargs.update(self._kwargs)
            if self.stale:
                self.generte_layout()
                self.create_block_artists(self, ax=ax, **kwargs)
            _flowkws = cbook.normalize_kwargs(_kwargs, self._flows._artistcls)
            self._flows.create_artist(ax=ax, **_flowkws)


class Alluvial:
    """
    Alluvial diagram.

        Alluvial diagrams are a variant of flow diagram designed to represent
        changes in classifications, in particular changes in network
        structure over time.
        `Wikipedia (23/1/2021) <https://en.wikipedia.org/wiki/Alluvial_diagram>`_
    """
    # @docstring.dedent_interpd
    def __init__(self, x=None, ax=None, tags=None, blockprops=None,
                 flowprops=None, label_kwargs={}, **kwargs):
        """
        Create a new Alluvial instance.


        Parameters
        ===========
        x : array-like, optional
          The x coordinates for the columns in the Alluvial diagram.

          They will be used as default coordinates whenever a sub-diagram is
          added that does not specify it's own x coordinates.

          If not given, the x coordinates will be inferred as soon as the first
          diagram is added and default to the range of the number of columns in
          the diagram.

        ax: `~.axes.Axes`
          Axes onto which the Alluvial diagram should be drawn.
          If *ax* is not provided a new Axes instance will be created.
        cluster_w_spacing: float, int (default=1)
          Vertical spacing between blocks.
        blockprops : dict, optional
          The properties used to draw the blocks. *blockprops* accepts all
          arguments for :class:`matplotlib.patches.Rectangle`:

          %(Rectangle_kwdoc)s

        flowprops: dict, optional
          The properties used to draw the flows. *flowprops* accepts keyword
          arguments for :class:`matplotlib.patches.PathPatch`:

          %(Patch_kwdoc)s

          TODO: this is old and needs to be redone:
          Note
          -----

            Passing a string to `facecolor` and/or `edgecolor` allows to color
            flows relative to the color of their source or target blocks.

            ``'source'`` or ``'target'``:
              will set the facecolor equal to the color of the respective block.

              ``'cluster'`` *and* ``'source'`` *are equivalent.*

            ``'<cluster>_reside'`` or ``'<cluster>_migration'``:
              set the color based on whether source and target block have the
              same color or not. ``'<cluster>'`` should be either
              ``'source'`` or ``'target'`` and determines the
              block from which the color is taken.

              **Examples:**

              ``facecolor='cluster_reside'``
                set `facecolor` to the color of the source block if both source
                and target block are of the same color.

              ``edgecolor='cluster_migration'``
                set `edgecolor` to the color of the source block if source and
                target block are of different colors.

          Note that *blockprops* and *flowprops* set the properties of all
          sub-diagrams, unless specific properties are provided when a
          sub-diagram is added (see :meth:`add` for details), or
          :meth:`set_blockprops` is called before adding further sub-diagrams.

        """
        if x is not None:
            self._x = _to_valid_arrays(x, 'x')
        else:
            self._x = None
        # create axes if not provided
        if ax is None:
            import matplotlib.pyplot as plt
            fig = plt.figure()
            # TODO: not sure if specifying the ticks is necessary
            ax = fig.add_subplot(1, 1, 1, yticks=[])
        self.ax = ax
        # store normalized styling properties
        self._blockprops = cbook.normalize_kwargs(blockprops,
                                                  _ProxyCollection._artistcls)
        self._flowprops = cbook.normalize_kwargs(flowprops,
                                                 _ProxyCollection._artistcls)
        # nothing to set for blocks for now
        self._inject_default_blockprops()
        self._inject_default_flowprops()
        self._diagrams = []
        self._cross_flows = []
        self._tags = defaultdict(_Tag)
        self._extouts = []
        self._diagc = 0
        self._dlabels = []
        self._xlim = None
        self._ylim = None
        self.staled_layout = True
        # how many x ticks are maximally shown
        self.max_nbr_xticks = 10
        self._defaults = dict()

        _kwargs = cbook.normalize_kwargs(kwargs,
                                         _ProxyCollection._artistcls)
        fc = _kwargs.get('facecolor', None)
        if fc is None:
            self._color_cycler = itertools.cycle(
                mpl.rcParams['axes.prop_cycle'])
        else:
            # Note passing rgb/rgba arrays is not supported
            self._color_cycler = itertools.cycle(cycler(color=fc))
        # TODO: if arguments for add are passed they cannot remain in kwargs
        if _kwargs:
            # ###
            # TODO: kw separation should be a method of SubDiagram entirely
            flows = _kwargs.pop('flows', None)
            ext = _kwargs.pop('ext', None)
            # ###
            if flows is not None or ext is not None:
                label = _kwargs.pop('label', '')
                fractionflow = _kwargs.pop('fractionflow', False)
                tags = _kwargs.pop('tags', None)
                # draw a diagram if *flows* are provided
                sdkw, self._defaults = SubDiagram.separate_kwargs(_kwargs)
                self.add(flows=flows, ext=ext, extout=None, x=self._x,
                         label=label, yoff=0,
                         fractionflow=fractionflow, tags=tags,
                         **sdkw)
                self.finish()
            else:
                self._defaults = _kwargs

    def get_x(self):
        """Return the sequence of x coordinates of the Alluvial diagram"""
        return self._x

    def set_x(self, x):
        """
        Set the sequence of x coordinates for all columns in the Alluvial
        diagram.

        Parameters
        ----------
        x : sequence of scalars
            Sequence of M scalars setting the x coordinates for all columns in
            all subdiagrams.

        Note that setting the coordinates will have no effect on subdiagrams
        that were already added. Only further calls of :meth:`add` will use the
        new x coordinates as default horizontal positioning.
        """
        if x is None:
            self._x = None
        else:
            self._x = _to_valid_arrays(x, 'x')

    def get_diagrams(self):
        """Get all sub-diagrams."""
        return self._diagrams

    def get_diagram(self, diag_id):
        """TODO: write docstring."""
        return self._diagrams[diag_id]

    def _to_cols_and_flows(self, cinit, flows, ext, extout, fractionflow):
        """
        Create the columns of an alluvial diagram and convert fractional flows
        to absolute quantities.
        """
        # create the columns
        columns = [cinit]
        if flows is not None:
            flows = np.copy(flows)
            for i in range(len(flows)):
                flow = flows[i]
                e = ext[i + 1]
                if len(flow):
                    if fractionflow:
                        _flow = flow.dot(columns[-1])
                        # create the absolute flow matrix
                        flows[i] = flow * columns[-1]
                    else:
                        _flow = flow.sum(1)
                    _col = _flow + e
                else:
                    _col = e
                columns.append(_col)
        if extout is not None:
            pass  # TODO: check extout format
        return columns, flows

    def add_memberships(self, memberships, absentval=None, x=None, label=None,
                        yoff=None, **kwargs):
        """
        Add an new subdiagram from a sequence of membership lists.

        Parameters
        ----------
        memberships : sequence of array-like objects or dataframe
            The length of the sequence determines the number of columns in the
            diagram. Each element in the sequence must be an array-like object
            representing a membership list. For further details see below.
        absentval : int or np.nan (default=None)
            Notes for which  this value is encountered in the membership lists
            are considered to not be present.

        Note that all elements in *memberships* must be membership lists of
        identical length. Further the group identifiers present in a membership
        list must be derived from an enumeration of the groups.

        """
        return self._from_membership(memberships=memberships,
                                     absentval=absentval, x=x, label=label,
                                     yoff=yoff, **kwargs)

    # TODO: rename this to the above
    # TODO: add support for changing axis=0/1 in case of pandas df
    def _from_membership(self, memberships, absentval=None, x=None, label=None,
                         yoff=None, tags=None, **kwargs):
        memberships = _to_valid_arrays(memberships, 'memberships', np.int)
        for i, membership in enumerate(memberships):
            if np.unique(membership).size != np.max(membership) + 1:
                raise ValueError("The provided membership lists must associate"
                                 " nodes to groups that are continuously"
                                 " numbered starting from 0. This is not the"
                                 f" case at index {i}:\n{membership}")
        # TODO: make it work with dataframe
        # if not isinstance(memberships, (list, tuple)):
        #     try:
        #         memberships.index.values
        #     except AttributeError:
        #         memberships.shape
        #         # return np.arange(y.shape[0], dtype=float), y
        #         pass
        columns, flows = [], []
        # process the first membership list
        memship_last = memberships[0]
        nbr_blocks_last, col = _memship_to_column(memship_last, absentval)
        columns, flows = [col], []
        for i in range(1, len(memberships)):
            # create the flow matrix
            nbr_blocks, col = _memship_to_column(memberships[i])
            flow_dims = (nbr_blocks, nbr_blocks_last)
            flow, ext = _between_memships_flow(flow_dims, memship_last,
                                               memberships[i])
            flows.append(flow)
            # add ext to the column and append to the columns
            columns.append(col + ext)
            memship_last = memberships[i]
            nbr_blocks_last = nbr_blocks
        x, columns = self._determine_x(x, columns)
        return self._add(columns, flows, x=x, label=label, yoff=yoff,
                         tags=tags, **kwargs)

    @classmethod
    def from_memberships(cls, memberships, dcs=None, absentval=None, x=None,
                         separate_dcs=False, label=None, yoff=0.0, **kwargs):
        """
        Add an new subdiagram from a sequence of membership lists.

        Parameters
        ----------
        memberships : sequence of array-like objects or dataframe.
            The length of the sequence determines the number of columns in the
            diagram. Each element in the sequence must be an array-like object
            representing a membership list. For further details see below.
        dcs : sequence of array-like objects or dataframe (optional)
            Sequence to further classify the classes used in the membership
            lists. If provided *dcs* must be of the same length as
            *memberships* and in each array of *memberships* the values
            map to the index in the corresponding array of *dcs*.
        absentval : int or np.nan (default=None)
            Notes for which  this value is encountered in the membership lists
            are considered to not be present.

        Note that all elements in *memberships* must be membership lists of
        identical length. Further the group identifiers present in a membership
        list must be derived from an enumeration of the groups.

        """
        alluvial = Alluvial(x=x)
        if dcs is not None:
            dcs = _to_valid_arrays(dcs, 'dcs', np.int)
            if separate_dcs:
                # create individual sub-diagrams for each dc
                raise NotImplementedError('Creating for each dcs a separate'
                                          ' subdiagram is not yet implemented')
            else:
                # nbr_dcs = max(map(lambda x: x.max()))
                nbr_dcs = int(max(np.amax(dc, initial=-1) for dc in dcs) + 1)
                dc_tags = []
                for i in range(nbr_dcs):
                    _kwargs = dict(kwargs)
                    _kwargs.update(alluvial.get_defaults())
                    dc_tags.append(alluvial.register_tag(label=f'dc{i}',
                                                         **_kwargs))
                # create a sequence of tag arrays that will match with columns
                tags = []
                for col in dcs:
                    tag_col = [dc_tags[i] for i in col]
                    tags.append(tag_col)
                alluvial._from_membership(memberships, absentval, label=label,
                                          yoff=yoff, tags=tags, **kwargs)
        else:
            alluvial._from_membership(memberships, absentval, label=label,
                                      yoff=yoff, **kwargs)
        return alluvial

    def _inject_default_blockprops(self,):
        """Completing styling properties of blocks with sensible defaults."""
        self._blockprops['linewidth'] = self._blockprops.get('linewidth', 2.0)

    def _inject_default_flowprops(self,):
        """Completing styling properties of flows with sensible defaults."""
        self._flowprops['alpha'] = self._flowprops.get('alpha', 0.7)
        self._flowprops['facecolor'] = self._flowprops.get('facecolor',
                                                           'source')
        self._flowprops['linewidth'] = self._flowprops.get('linewidth', 0.0)

    def get_defaults(self,):
        """TODO: write docstring."""
        self._defaults['facecolor'] = next(self._color_cycler)['color']
        return self._defaults

    def _add(self, columns, flows, x, label, yoff, tags=None, **kwargs):
        """TODO: write docstring."""
        # Note: here the defaults from alluvial are passed to the new
        # subdiagram (is relevant for those for the proxies, like layout)
        # defaults are actually passed once again when calling
        # _create_collection. It would be better to separated proxy specific
        # (actually specific to SubDiagram) form artist specific keywords and
        # pass the proxy specific here and the artist specific in
        # _create_collection
        _kwargs = dict(self._defaults)
        _kwargs.update(cbook.normalize_kwargs(kwargs,
                                              _ProxyCollection._artistcls))
        _blockprops = dict(self._blockprops)
        _blockprops.update(_kwargs.pop('blockprops', {}))
        _flowprops = dict(self._flowprops)
        _flowprops.update(_kwargs.pop('flowprops', {}))
        diagram = SubDiagram(x=x, columns=columns, flows=flows, label=label,
                             blockprops=_blockprops, flowprops=_flowprops,
                             yoff=yoff, tags=tags, **_kwargs)
        self._add_diagram(diagram)
        self._dlabels.append(label or f'diagram-{self._diagc}')
        self._diagc += 1
        return diagram

    def add(self, flows, ext=None, extout=None, x=None, label=None, yoff=0,
            fractionflow=False, tags=None, **kwargs):
        r"""
        Add an Alluvial diagram with a vertical offset.
        The offset must be provided in the same units as the block sizes.

        Parameters
        ----------
        flows : sequence of array-like objects
            The flows between columns of the Alluvial diagram.

            *flows[i]* determines the flow matrix :math:`\mathbf{M}^i` from
            blocks in column *i* to the blocks in column *i+1*. The entry
            `\mathbf{M}^i_{k,l}` gives the amount that flows from block `l` in
            column *i* to block `k` in column *i+1*.

            Note that an Alluvial diagram with M columns needs *flows* to be
            a sequence of M-1 array-like objects.
        ext : sequence, optional
            External inflow to the Alluvial diagram. Supported formats are:

            - sequence of M array-like objects: Specify for each of the M
              columns in the diagram the inflows to the blocks.
            - sequence of floats: Set the block sizes in the initial column.

            If *ext* is not provided, the block sizes for the initial columns
            are inferred from the first entry in *flows* as the column-wise sum
            of *flows[0]*.
        extout : iterable, optional
            The outflows to blocks belonging to another Alluvial diagram.
            The values provided in *extout* must be of the shape (M-1, N, P),
            with N the number of blocks in the diagram that is added and P the
            number of blocks in the destination diagram to which the flows will
            be directed.

            If a dictionary is provided a key must specify the destination
            diagram. Allowed is either the label, *dlabel*, or the index of a
            diagram.

            If a list is provided the entries are mapped to diagrams by index.
        x : array-like, optional
            The x coordinates of the columns.

            When provided, the added diagram ignores the x coordinates that
            might have been provided on initiation of the `.Alluvial` instance
            or any previous :meth:`.Alluvial.add` call.

            If the `.Alluvial` instance had no values set for the x coordinates
            *x* will be set to the new default.

            If not provided and no x coordinates have been set previously, then
            the x coordinates will default to the range defined by the number
            of columns in the diagram to add.
        label : string, optional
            The label of the diagram to add.
        fractionflow : bool, default: False
            When set to *False* (the default) the values in *flows* are
            considered to be absolute values.

            If set to *True* the values in *flows* are considered to be
            fractions of block sizes, and the actual flow between columns *i*
            and *i+1* is given by the dot product of *flows[i]* and the array
            of block sizes in column *i*.

            If fractions are provided,  you must set *ext* to provide at least
            the block sizes for the initial column of the Alluvial diagram.
        yoff : int or float, default: 0
            A constant vertical offset applied to the added diagram.
        tags : sequence or str, optional
            Tagging of the blocks. Tags can be provided in the following
            formats:

            - String, allowed are {'column', 'index'}.
              If *tags* is set to 'column', all blocks in a column get the same
              tag. If 'index' is used, in each column the blocks is tagged by
              their index in the column.
            - Sequence of M tags, providing for each column a separate tag.
            - Sequence of list of tags, providing fore each block in each
              column a tag.

            If a sequence is provided, the tags can be any hashable object.

            Note that *tags* should be used in combination with *tagprops* in
            order to specify the styling for each tag.
        tagprops : dict, optional
            Provide for each tag a dictionary that specifies the styling of
            blocks with this tag. See :meth:`

        Other Parameters
        ----------------
        **kwargs : `.SubDiagram` properties

            .. TODO:
                get doc from SubDiagram.__init__

        Notes
        -----
        The procedure to set the block sizes of column *i+1* changes depending
        on whether *flows* provides fractions of block sizes (if *fractionflow*
        is set to True) or absolute values (default, *fractionflow* is False).
        For a column *i* with N blocks and the column *i+1* with P blocks, the
        relation is defined as as follows:

        - *fractionflow* is False:

          The block sizes in column *i+1* are given by:

          .. math::
              \textbf{c}_{i+1} = \mathbf{F}_i\cdot\textbf{1}+\textbf{e}_{i+1},

          where :math:`\mathbf{F}_i` is the flow matrix of shape (P, N), given
          by *flow[i]*, :math:`\textbf{1}` is a vector of ones of shape (N) and
          :math:`\textbf{e}_{i+1}` is the external inflow vector of shape (P),
          given by *e[i+1]*.
        - *fractionflow* is True:

          The block sizes in column *i+1* depend directly on the block sizes of
          column *i*, :math:`\textbf{c}_{i}`, and are given by:

          .. math::
              \textbf{c}_{i+1}=\mathbf{F}_i\cdot\textbf{c}_i+\textbf{e}_{i+1},

          where :math:`\mathbf{F}_i` is the flow matrix of shape (P, N), given
          by *flow[i]*, :math:`\textbf{c}_i` the vector of N block sizes in
          column *i* and :math:`\textbf{e}_{i+1}` the external inflow vector of
          shape (P) given by *e[i+1]*.
        """
        # TODO: make sure empty flows are accepted
        if flows is not None:
            nbr_cols = len(flows) + 1
            flows = _to_valid_arrays(flows, attribute='flows', dtype=np.float64)
        else:
            flows = []
            nbr_cols = None
        # check ext and set initial column
        if ext is None:
            if fractionflow:
                raise TypeError("'ext' cannot be None if 'fractionflow' is"
                                " True: You need to provide at least the block"
                                " sizes for the first column of the Alluvial"
                                " diagram if the flows are given as"
                                " fractions.")
            elif nbr_cols is None:
                raise TypeError("'ext' cannot be None if 'flows' is None too."
                                " You need to provide either `flows` or `ext`"
                                " to create an Alluvial diagram.")
            ext = np.zeros(nbr_cols)
            # Note: extout from the first column are ignored
            cinit = flows[0].sum(0)
        else:
            ext = _to_valid_arrays(ext, 'ext', np.float64)
            if isinstance(ext[0], np.ndarray):
                cinit = ext[0]
                if nbr_cols is None:  # if no flows were provided
                    nbr_cols = len(ext)
                    flows = [[] for _ in range(nbr_cols - 1)]
            else:
                cinit = ext[:]
                if nbr_cols is None:
                    nbr_cols = 1
                ext = np.zeros(nbr_cols)  # Note: we overwrite ext in this case
        columns, flows = self._to_cols_and_flows(cinit, flows, ext, extout,
                                                 fractionflow)

        x, columns = self._determine_x(x, columns)
        # TODO: extout are not processed so far
        self._extouts.append(extout)
        return self._add(columns=columns, flows=flows, x=x, label=label,
                         yoff=yoff, tags=tags, **kwargs)

    def _determine_x(self, x, columns):
        """TODO: write docstring."""
        if x is not None:
            x = _to_valid_arrays(x, 'x')
        elif self._x is not None:
            x = self._x
        else:
            x, columns = index_of(columns)
        return x, columns

    def _add_diagram(self, diagram):
        """
        Add a new subdiagram to the Alluvial diagram.
        """
        self._diagrams.append(diagram)

    def _create_collections(self):
        """TODO: write docstring."""
        combined_x = []
        diag_zorder = 4
        subd_defaults = []
        for diagram in self._diagrams:
            # register the defaults to reuse them for the flows
            subd_defaults.append(dict(self.get_defaults()))  # keep for flows
            defaults = dict(subd_defaults[-1])
            defaults.update(self._blockprops)
            # TODO: Probably should not mess with the zorder, but at least
            # make it a property of Alluvial...
            diagram.create_block_artists(ax=self.ax, zorder=diag_zorder,
                                         **defaults)
            combined_x.extend(diagram.get_x().tolist())
            _xmin, _ymin, _xmax, _ymax = diagram.get_visuallim()
            self._xlim = _update_limits(self._xlim, _xmin, _xmax)
            self._ylim = _update_limits(self._ylim, _ymin, _ymax)
        diag_zorder -= diag_zorder
        # ###
        # TODO: first draw the inter sub-diagram flows (corss-flows)
        # ###

        # now draw all other flows
        for diagram, _defaults in zip(self._diagrams, subd_defaults):
            defaults = dict(_defaults)
            defaults.update(self._flowprops)
            diagram.create_flow_artists(ax=self.ax, zorder=diag_zorder,
                                        **defaults)

    def _collect_x_positions(self):
        """Get the x coordinates of the columns in all sub-diagrams."""
        combined_x = []
        for diagram in self._diagrams:
            combined_x.extend(diagram.get_x().tolist())
        return sorted(set(combined_x))

    def finish(self,):
        """Draw the Alluvial diagram."""
        if self.staled_layout:
            # TODO: advise subds to generate layout
            # TODO: draw the flows in extouts
            self.staled_layout = False
        self._create_collections()
        # do some styling of the axes
        # TODO: make this a function of the layout
        self.ax.xaxis.set_ticks_position('bottom')
        x_positions = self._collect_x_positions()
        x0 = cbook.safe_first_element(x_positions)
        if isinstance(x0, datetime):
            majloc = self.ax.xaxis.set_major_locator(AutoDateLocator())
            self.ax.xaxis.set_major_formatter(AutoDateFormatter(majloc))
        else:
            self.ax.xaxis.set_major_locator(
                mticker.FixedLocator(x_positions, self.max_nbr_xticks - 1)
            )
        self.ax.set_xlim(*self._xlim)
        self.ax.set_ylim(*self._ylim)

    # TODO uncomment once in mpl
    # @docstring.dedent_interpd
    def register_tag(self, label, **kwargs):
        """
        Register a new tag.

        Parameters
        ----------
        tag : Any
            A hashable object used as identifier for the tag.

        Other Parameters
        ----------------
        **kwargs : `.Collection` properties
            Define the styling to apply to all blocks with this tag:

            %(Collection_kwdoc)s

        Note that if the tag has already been registered, a warning message is
        issued and the call will have no effect on the existing tag. If you
        want to update the styling of an existing tag, use :meth:`update_tag`
        instead.
        """
        if label in self._tags:
            _log.warning(
                f"The tag '{label}' was already registered. Registering an"
                " existing tag again has no effect. You must use *update_tag*"
                "if you want to change the styling of an existing tag."
            )
            return None
        # self._tags[label] = _Tag(label=label, **kwargs)
        self._tags[label].set(**kwargs)
        return self._tags[label]

    def select_by_label(self, label):
        """
        Returns a selection of blocks based on a provided label.

        Parameters
        ----------
        label : str
            The label of a subdiagram, tag or block. All blocks associated to
            this label will be returned.

        Note that this method always returns a selection of blocks. This is
        also the case if the label of a subdiagram or tag is provided.
        """
        raise NotImplementedError('To be implemented')

    def update_blocks(self, selector, **kwargs):
        """
        Update the properties of a selection of blocks.
        For details on the *selector* refer to :meth:`.select_blocks`.
        """
        # select the subdiagrams
        # monitor stale of these subds
        # for each pass rest of selector and kwargs
        subdselect, colselect, blockselect = _separate_selector(selector)
        _subd_stale = False
        for diagram in self._diagrams[subdselect]:
            is_stale = diagram.update_blocks(colselect, blockselect, **kwargs)
            # TODO: this is likely not done...
            _subd_stale = _subd_stale or is_stale

    def select_blocks(self, *selector):
        """
        Returns a selection of blocks across sub-diagrams and columns.

        Call signature::

            select_blocks([subd_slice], [column_slice], block_slice)

        Each selector, *subd_slice*, *column_slice* and *block_slice* can be a
        single index, a :obj:`slice` or *None*. If a selector is set to *None*
        all elements for this selector will be chosen. Some examples are shown
        below.

        >>> alluv = Alluvial()
        >>> alluv = alluv.add(flows=None, ext=[[1, 2, 3], [2, 3, 1]],
                              layout='bottom')
        >>> alluv = alluv.add(flows=None, ext=[[4, 2, 3], [1, 2, 3]],
                              layout='top')
        >>> alluv.select_blocks(0, None, 0)        # from the 1st subdiagram
        >>>                                        # get the first block in all
        >>>                                        # columns.
        >>> alluv.select_blocks(1, 0, slice(0, 2)) # from the 2nd subdiagram
        >>>                                        # get the first two blocks
        >>>                                        # in the 1st columns.

        Note that the ordering of blocks in a column is determined by the
        layout. As a consequence `alluv.select_blocks(None, None, 0)` will
        select the block largest block in all columns of all subdiagrams if the
        layout is `'bottom'` and the smallest block in case of `'top'`.
        Therefore, `select_blocks` might be difficult to use on columns with
        the layouts `'centered'` and `'optimized'`.
        """
        subdselect, colselect, blockselect = _separate_selector(selector)
        blocks = []
        for diagram in self._diagrams[subdselect]:
            for col in diagram[colselect]:
                blocks.extend(col[blockselect])
        return blocks

    def tag_blocks(self, tag, *args):
        """
        Tagging a selection of blocks.

        Parameters
        ----------
        tag : str or `._Tag`
            Identification of a tag. This can either be a tag label or directly
            a `._Tag` object.
        args :

        TODO: description of selection procedure passing slices to args.
        """
        if isinstance(tag, str):
            tag = self._tags[tag]  # this creates a new tag if it did not exist
        blocks = self.select_blocks(*args)
        for block in blocks:
            block.add_tag(tag)

    def style_tag(self, label, **props):
        """
        Note that when attached to a block, the styling of a tag overwrites the
        styling defined in the sub-diagram the block belongs to. One exception
        is if the sub-diagram has a colormap defined. In this case the
        facecolor or colormap of a tag will be ignored on all tagged blocks of
        this sub-diagram. This is because a PatchCollection re-sets the
        facecolor at drawing time if a colormap is provided.
        """
        self._tags[label].set(**props)


# TODO: legend handler for subdiagram and for alluvial diagram
class AlluvialHandler:
    def legend_artist(self, legend, orig_handle, fontsize, handlebox):
        x0, y0 = handlebox.xdescent, handlebox.ydescent
        width, height = handlebox.width, handlebox.height
        # TODO: construct a simple alluvial diag
        patch = _Block(height=height, xa=x0, ya=y0, width=width, fc='red',
                       transform=handlebox.get_transform())
        # patch = mpatches.Rectangle([x0, y0], width, height, facecolor='red',
        #                            edgecolor='black', hatch='xx', lw=3,
        #                            transform=handlebox.get_transform())
        handlebox.add_artist(patch)
        return patch


# set the legend handler for an alluvial diagram
Legend.update_default_handler_map({SubDiagram: AlluvialHandler()})<|MERGE_RESOLUTION|>--- conflicted
+++ resolved
@@ -278,12 +278,6 @@
             self._tags.remove(tag)
             self._set_tag_props()
 
-<<<<<<< HEAD
-=======
-    # TODO: not sure if needed
-    tags = property(get_tags, set_tags)
-
->>>>>>> 2331e086
     @property
     def is_tagged(self):
         """Indicate whether a block belongs to a tag or not."""
@@ -318,6 +312,118 @@
         or to one of its Tags.
         If the property was not explicitly set, *altval* is returned.
 
+
+        Parameters
+        ----------
+        prop : str
+            The normalized name of the property to fetch.
+        altval : Any (default: None)
+            The value to return in case *prop* is not set.
+
+        Note that aliases are not allowed for *prop*. This is because tags are
+        included when trying to get the styling property and a single tag might
+        be associated to proxies of various artist subclasses that might not
+        all have the same set aliases.
+        """
+        if getattr(self, f"own_{prop}", False):
+            return getattr(self, f"get_{prop}")()
+        else:
+            if self.is_tagged:
+                if not self._tag_props:
+                    self._set_tag_props()
+                return self._tag_props.get(prop, altval)
+        return altval
+
+    @property
+    def is_styled(self,):
+        """Indicate if this element has custom styling."""
+        # NOTE: self.is_tagged might be too general as tags might not affect
+        # fc, ec, lw, lw and aa
+        return (self.is_tagged or self._is_styled)
+
+    def _pre_creation(self, ax, **kwargs):
+        """Method handling properties foreign to the attached artist class."""
+        pass
+
+    def _init_artist(self, ax):
+        """Initiate the artist."""
+        raise NotImplementedError('Derived must override')
+
+    def _update_artist(self, **kwargs):
+        _kwargs = dict(kwargs)
+        _kwargs.update(self._kwargs)
+        self._artist.update(_kwargs)
+
+
+    def _post_creation(self, ax=None):
+        """Callback after the creation and init of artist."""
+        pass
+
+    def _applicable(self, props):
+        """
+        Separate *props* into applicable and non-applicable properties.
+        Applicable are properties for which the proxy has a 'set_' method.
+        """
+        applicable = dict()
+        nonapp = dict()
+        for prop, v in props.items():
+            if hasattr(self._artistcls, f"set_{prop}"):
+                applicable[prop] = v
+            else:
+                nonapp[prop] = v
+        return applicable, nonapp
+
+    def create_artist(self, ax, **props):
+        """Create the artist of this proxy."""
+        props = cbook.normalize_kwargs(props, self._artistcls)
+        props, nonappl_props = self._applicable(props)
+        # make sure to have the properties from all tags
+        self._set_tag_props()
+        props.update(self._tag_props)
+        # collect all properties to pass to pre_creation
+        pc_props = dict(props)
+        pc_props.update(nonappl_props)
+        pc_props.update(self._tag_props_nonappl)
+        pc_props.update(self._kwargs)
+        self._pre_creation(ax=ax, **pc_props)
+        self._init_artist(ax)
+        self._update_artist(**props)
+        self._post_creation(ax=ax)
+
+    # def add_artist(self, ax):
+    #     """Adding the artist to an axes."""
+    #     raise NotImplementedError('Derived must override')
+
+    def get_artist(self,):
+        """TODO: write docstring."""
+        if self._artist is None:
+            raise ValueError("The artist has not been created.")
+        return self._artist
+
+
+@_expose_artist_getters_and_setters
+@cbook._define_aliases({"verticalalignment": ["va"],
+                        "horizontalalignment": ["ha"], "width": ["w"],
+                        "height": ["h"]})
+class _Block(_ArtistProxy):
+    """
+    A Block in an Alluvial diagram.
+
+        Blocks in an Alluvial diagram get their vertical position assigned by a
+        layout algorithm and thus after creation. This is the rational to why
+        *_Block* inherits directly from `matplotlib.patches.Patch`, rather than
+        `matplotlib.patches.PathPatch` or `matplotlib.patches.Rectangle`.
+    """
+    _artistcls = Rectangle
+    to_canonical = to_canonical(_artistcls)
+
+    # TODO uncomment once in mpl
+    # @docstring.dedent_interpd
+    def __init__(self, height, width=None, xa=None, ya=None, label=None,
+                 tags=None, horizontalalignment='left',
+                 verticalalignment='bottom', label_margin=(0, 0),
+                 **kwargs):
+        """
         Parameters
         ----------
         prop : str
@@ -658,21 +764,6 @@
         """Return a list of incoming `._Flows`."""
         return self._inflows
 
-<<<<<<< HEAD
-=======
-    # def set_outflows(self, outflows):
-    #     """TODO: write docstring."""
-    #     self._outflows = outflows
-
-    # def set_inflows(self, inflows):
-    #     """TODO: write docstring."""
-    #     self._inflows = inflows
-
-    # xa = property(get_xa, set_xa, doc="The block anchor's x coordinate")
-    # ya = property(get_ya, set_ya, doc="The block anchor's y coordinate")
-    # y = property(get_y, set_y, doc="The y coordinate of the block bottom")
-    # x = property(get_x, None, doc="The x coordinate of the block bottom")
->>>>>>> 2331e086
     inflows = property(get_inflows, None,  # set_inflows,
                        doc="List of `._Flow` objects entering the block.")
     outflows = property(get_outflows, None,  # set_outflows,
@@ -718,12 +809,9 @@
 
     def _post_creation(self, ax=None):
         # enforce setting the edgecolor to draw the border of the block.
-<<<<<<< HEAD
         if not hasattr(self, 'own_edgecolor') \
                 and self.get_edgecolor()[3] == 0.0:
-=======
-        if not hasattr(self, 'own_edgecolor') and self.get_edgecolor()[3] == 0.0:
->>>>>>> 2331e086
+
             fc = self.get_facecolor()
             self._artist.set_edgecolor(fc)
 
@@ -855,21 +943,10 @@
 
         By default *edgecolor* and *facecolor* are set to `lightgray`.
         """
-<<<<<<< HEAD
-=======
-        # self._interp_steps = kwargs.pop('interpolation_steps', 1)
-        self.out_flow_vanish = kwargs.pop('out_flow_vanish', 'top')
-
->>>>>>> 2331e086
         super().__init__(label=label, tags=tags, **kwargs)
 
         self.source = source
         self.target = target
-<<<<<<< HEAD
-=======
-        # TODO: Is this really needed?
-        self._original_flow = flow
->>>>>>> 2331e086
         self.flow = flow
         self._out_pref = 0  # +/-: top/bottom,  2: high prio, 1: low prio
         self._in_pref = 0   # +/-: top/bottom,  2: high prio, 1: low prio
@@ -883,7 +960,6 @@
         self._path = None
         self.stale = True
 
-<<<<<<< HEAD
     def get_prefs(self):
         """Get the preferred attach location on source and target block."""
         return self._out_pref, self._in_pref
@@ -905,8 +981,6 @@
             self._artist.set_path(path)
         self.stale = False
 
-=======
->>>>>>> 2331e086
     def set_prefs(self, out_pref: int, in_pref: int):
         """
         Set the preferred attach locations. Preferences are encoded as follows:
@@ -917,18 +991,7 @@
         self._out_pref = out_pref
         self._in_pref = in_pref
         self.stale = True
-
-<<<<<<< HEAD
-=======
-    def get_prefs(self):
-        """Get the preferred attach location on source and target block."""
-        return self._out_pref, self._in_pref
-
-    def get_pref(self, out: bool):
-        """Get the preferred attach location on source (if *out*) or target."""
-        return self._out_pref if out else self._in_pref
-
->>>>>>> 2331e086
+        
     def set_locations(self, out: bool, bottom, top):
         """
         Set the bottom and top location. Note that the segment from *bottom* to
@@ -964,16 +1027,6 @@
                     out_pref, in_pref = -1, 1
         self.set_prefs(out_pref, in_pref)
 
-<<<<<<< HEAD
-=======
-    def _init_artist(self, ax):
-        """TODO: write docstring."""
-        # create the artist
-        if self.stale:
-            self.update_path()
-        self._artist = self._artistcls(self.get_path(), axes=ax)
-
->>>>>>> 2331e086
     def update_path(self):
         """
         Creates a path based on the current state of the flow and attaches the
@@ -1006,27 +1059,12 @@
                  Path.CURVE4, Path.CURVE4, Path.CURVE4, Path.LINETO]
         self.set_path(Path(vertices, codes))
 
-<<<<<<< HEAD
     def _init_artist(self, ax):
         """TODO: write docstring."""
         # create the artist
         if self.stale:
             self.update_path()
         self._artist = self._artistcls(self.get_path(), axes=ax)
-=======
-    def set_path(self, path):
-        self._path = path
-        if self._artist is not None:
-            self._artist.set_path(path)
-        self.stale = False
-
-    def get_path(self,):
-        """Return the :obj:`.path.Path` associated to this flow."""
-        if self._artist is not None:
-            return self._artist.get_path()
-        else:
-            return self._path
->>>>>>> 2331e086
 
     def _update_artist(self, **kwargs):
         """Update the artist of a _Flow."""
@@ -1067,532 +1105,6 @@
     to_canonical = to_canonical(_artistcls)
     _singular_props = ['zorder', 'hatch', 'pickradius', 'capstyle',
                        'joinstyle', 'cmap', 'norm']
-<<<<<<< HEAD
-=======
-
-    def __init__(self, proxies, label=None, tags=None, **kwargs):
-        """
-        Parameters
-        ----------
-        blocks : sequence of :obj:`_Block`
-            The blocks in this collection.
-        label : str, optional
-            Label of the collection.
-        """
-        # TODO: cmap does not work with datetime as x axis yet...
-        # get cmap data:
-        self._cmap_data = kwargs.pop('mappable', None)
-        if self._cmap_data is not None:
-            # TODO: allow either a block property, x, or custom array
-            self._cmap_data = 'x'
-
-        super().__init__(label=label, tags=tags, **kwargs)
-
-        # TODO: this can be more generally just a ArtistProxy
-        self._proxies = proxies
-        self._match_original = None
-
-    def __iter__(self):
-        return iter(self._proxies)
-
-    def __getitem__(self, key):
-        return self._proxies[key]
-
-    def __bool__(self,):
-        return bool(self._proxies)
-
-    def to_element_styling(self, styleprops: dict):
-        """
-        Convert the styling properties to lists matching self._proxies.
-        """
-        # normalize
-        _styprops = cbook.normalize_kwargs(styleprops, self._artistcls)
-        indiv_props = {sp: _styprops.pop(sp)
-                       for sp in self._singular_props if sp in _styprops}
-        for prop, altval in _styprops.items():
-            # indiv_props[prop] = [getattr(p, f"get_{prop}", lambda: altval)()
-            #                      for p in self._proxies]
-            indiv_props[prop] = [p.get(prop, altval)
-                                 for p in self._proxies]
-        return indiv_props
-
-    def _pre_creation(self, ax=None, **kwargs):
-        """Ensure all proxies create their own artists"""
-        self._match_original = False
-        for proxy in self._proxies:
-            proxy.create_artist(ax=ax, **kwargs)
-            if proxy.is_styled:
-                self._match_original = True
-        if self._match_original:
-            self._proxy_props = self.to_element_styling(kwargs)
-        else:
-            self._proxy_props = dict()
-
-    def _init_artist(self, ax):
-        """
-        Creates `.PatchCollections`s for the blocks in this collection.
-
-        Parameters
-        ----------
-
-        """
-        # TODO: does this work with 'interpolate'?
-        self._artist = self._artistcls(
-            [proxy.get_artist() for proxy in self._proxies],
-            match_original=self._match_original,
-        )
-        if self._cmap_data is not None:
-            _mappable_array = np.asarray([getattr(proxy,
-                                                  f'get_{self._cmap_data}')()
-                                          for proxy in self._proxies])
-            # Note: cmap does not (jet) work with datetime objects, so we
-            # convert them here
-            _first_mappable = cbook.safe_first_element(_mappable_array)
-            if isinstance(_first_mappable, datetime):
-                _mappable_array = date2num(_mappable_array)
-            self._artist.set_array(_mappable_array)
-
-    def _update_artist(self, **kwargs):
-        _kwargs = dict(kwargs)
-        _kwargs.update(self._kwargs)
-        if self._match_original:
-            # make sure to not overwrite individual properties
-            for props in ('facecolor', 'edgecolor', 'linewidth',
-                          'linestyle', 'antialiased'):
-                _kwargs.pop(props, None)
-        self._artist.update(_kwargs)
-
-    def _post_creation(self, ax=None):
-        # ###
-        # TODO: broadcast styling to proxies
-        # ###
-        self._artist = ax.add_collection(self._artist)
-
-    def add_proxy(self, proxy):
-        """Add a Proxy."""
-        self._proxies.append(proxy)
-
-
-class _Tag(cm.ScalarMappable):
-    """
-    Class to create sets of styling properties that can be attached to various
-    ArtistPropxies.
-    """
-    def __init__(self):
-        """
-        Parameters
-        ----------
-        """
-        super().__init__()
-        self._marked_obj = WeakValueDictionary()
-        self._is_filled = True   # By default both facecolor and edgecolor will
-        self._is_stroked = True  # be set by a tag.
-        self._alpha = None
-        self._mappable = None
-        self._mappables = dict()
-        self._props = dict()
-        self.stale = True
-
-    # from collection
-    def _update_scalarmappable(self):
-        """Update colors from the scalar mappable array, if it is not None."""
-        marked_obj_ids = list(self._marked_obj.keys())
-        self._proxy_props = {oid: {} for oid in marked_obj_ids}
-        _mappable_array = np.asarray([getattr(self._marked_obj[oid],
-                                              f'get_{self._mappable}')()
-                                      for oid in marked_obj_ids])
-        # Note: cmap does not (jet) work with datetime objects, so we convert
-        # them here
-        _first_mappable = cbook.safe_first_element(_mappable_array)
-        if isinstance(_first_mappable, datetime):
-            _mappable_array = date2num(_mappable_array)
-        self.set_array(_mappable_array)
-        if self._A is None:
-            return
-        # QuadMesh can map 2d arrays (but pcolormesh supplies 1d array)
-        if self._A.ndim > 1:
-            raise ValueError('Collections can only map rank 1 arrays')
-        if not self._check_update("array"):
-            return
-        if np.iterable(self._alpha):
-            if self._alpha.size != self._A.size:
-                raise ValueError(f'Data array shape, {self._A.shape} '
-                                 'is incompatible with alpha array shape, '
-                                 f'{self._alpha.shape}. '
-                                 'This can occur with the deprecated '
-                                 'behavior of the "flat" shading option, '
-                                 'in which a row and/or column of the data '
-                                 'array is dropped.')
-            # pcolormesh, scatter, maybe others flatten their _A
-            self._alpha = self._alpha.reshape(self._A.shape)
-
-        _colors = self.to_rgba(self._A, self._alpha)
-        if self._is_filled:
-            # self._facecolors = self.to_rgba(self._A, self._alpha)
-            for i, oid in enumerate(marked_obj_ids):
-                self._proxy_props[oid]['facecolor'] = _colors[i]
-        elif self._is_stroked:
-            # self._edgecolors = self.to_rgba(self._A, self._alpha)
-            for i, oid in enumerate(marked_obj_ids):
-                self._proxy_props[oid]['edgecolor'] = _colors[i]
-
-    def register_proxy(self, proxy):
-        """TODO: write docstring."""
-        proxy_id = id(proxy)
-        if proxy_id in self._marked_obj:
-            # if the proxy was already registered, ignore it
-            return
-        # TODO: get the relevant value from the proxy
-        # self._kwargs.update(kw)
-        if self._mappable is not None:
-            self._mappables[proxy_id] = getattr(proxy,
-                                                f'get_{self._mappable}')()
-            self.stale = True
-        # remember the proxy
-        self._marked_obj[proxy_id] = proxy
-
-    def deregister_proxy(self, proxy):
-        proxy_id = id(proxy)
-        self._marked_obj.pop(id(proxy))
-        if self._mappable is not None:
-            self.stale = True
-            self._mappables.pop(proxy_id)
-
-    def _prepare_props(self):
-        self._proxy_props = {}
-        if self._mappable is not None:
-            self._update_scalarmappable()
-        self.stale = False
-
-    # TODO: uncomment once in mpl
-    # @docstring.dedent_interpd
-    def set(self, **props):
-        """
-        Setting the styling properties associated to this tag.
-
-        Allowed are styling arguments of :class:`matplotlib.patches.PathPatch`
-        (see below), as well as, *cmap* and *mappable*.
-
-        Parameters:
-        -----------
-        cmap : `~.colors.Colormap`, optional
-            Forwarded to `.ScalarMappable`. The default of
-            ``None`` will result in :rc:`image.cmap` being used.
-
-          %(Patch_kwdoc)s
-
-        """
-        props = dict(props)
-        self.set_cmap(props.pop('cmap', None))
-        self.set_norm(props.pop('norm', None))
-        # TODO: set a global default for the mappable
-        self._mappable = props.pop('mappable', None)
-        if self._mappable is not None:
-            self.stale = True
-        self._props.update(props)
-
-    def get_props(self, obj_id):
-        """Return the properties specific to an object_id."""
-        if self.stale:
-            self._prepare_props()
-        props = dict(self._props)
-        props.update(self._proxy_props.get(obj_id, {}))
-        return props
-
-
-class SubDiagram:
-    """
-    A collection of Blocks and Flows belonging to a diagram.
-
-    """
-    def __init__(self, x, columns, flows, label=None, yoff=0, hspace=1,
-                 hspace_combine='add', label_margin=(0, 0), layout='centered',
-                 blockprops=None, flowprops=None, tags=None, **kwargs):
-        """
-        Parameters
-        ----------
-        x : sequence of scalars
-            A sequence of M scalars that determine the x coordinates of columns
-            provided in *columns*.
-        columns : sequence of array_like objects
-            Sequence of M array-like objects each containing the blocks of a
-            column.
-            Allowed are `_Block` objects or floats that will be interpreted as
-            the size of a block.
-        flows : sequence of array_like objects
-            ... *TODO*
-        label : str, optional
-            Label of the diagram.
-        yoff : int or float, default: 0
-            A constant vertical offset applied to the added diagram.
-        hspace : float, (default=1)
-            The height reserved for space between blocks expressed as a
-            float in the same unit as the block heights.
-        hspace_combine : {'add', 'divide'}, default: 'add'
-            Set how the vertical space between blocks should be combined.
-            If set to 'add' (default) the space between two blocks takes
-            the value provided by *hspace*. If set to 'divide' then the sum of
-            all spaces between the blocks in a column is set to be equal to
-            *hspace*.
-        label_margin : tuple, optional
-            determine the offset in points for the label.
-
-            .. TODO:
-                This should be in points.
-        layout : sequence or str, default: 'centered'
-            The type of layout used to display the diagram.
-            Allowed layouts are: {'centered', 'bottom', 'top', 'optimized'}.
-
-            If as sequence is provided, the M elements must specify the layout
-            for each of the M columns in the diagram.
-
-            The following options are available:
-
-            - 'centered' (default): The bigger the block (in terms of height)
-              the more it is moved towards the center.
-            - 'bottom': Blocks are sorted according to their height with the
-              biggest blocks at the bottom.
-            - 'top': Blocks are sorted according to their height with the
-              biggest blocks at the top.
-            - 'optimized': Starting from a centered layout the order of bocks
-              in a column is iteratively changed to decrease the vertical
-              displacement of all flows attached to the column.
-
-        Other Parameters (TODO)
-        ----------------
-        **kwargs : Allowed are `.Collection` properties for Blocks and Flows
-            Define the styling to apply to all elements in this subdiagram:
-
-            %(Collection_kwdoc)s
-
-        Note that *x* and *columns* must be sequences of the same length.
-        """
-        self.stale = True  # This only tracks form/layout and not style changes
-        self._x = _to_valid_arrays(x, 'x')
-        self._yoff = yoff
-        # Note: both _block-/_flowprops must be normalized already
-        self._blockprops = blockprops or dict()
-        self._flowprops = flowprops or dict()
-        # props in kwargs, however, not necessarily
-        self._distribute_kwargs(kwargs)
-
-        # create the columns of Blocks
-        columns = list(columns)
-        _provided_blocks = False
-        for col in columns:
-            if len(col):
-                if isinstance(col[0], _Block):
-                    _provided_blocks = True
-                break
-        _blocks = []
-        self._columns = []
-        if _provided_blocks:
-            for c_i, col in enumerate(columns):
-                column = list(col)
-                _blocks.extend(column)
-                self._columns.append(column)
-        else:
-            for xi, col in zip(x, columns):
-                column = [_Block(size, xa=xi)
-                          for size in col]
-                self._columns.append(column)
-                _blocks.extend(column)
-        self._nbr_columns = len(self._columns)
-        # Tagging blocks if tags are provided
-        if tags is not None:
-            for c_i, col in enumerate(self._columns):
-                column = list(col)
-                if tags is not None:
-                    col_tags = tags[c_i]
-                    for i, block in enumerate(column):
-                        block.add_tag(col_tags[i])
-
-        # TODO: below attributes need to be handled
-        self._redistribute_vertically = 4
-        self._xlim = None
-        self._ylim = None
-
-        self._blocks = _ProxyCollection(_blocks, label=label,
-                                        **self._blockprops)
-        # create the Flows is only based on *flows* and *extout*'s
-        _flows = []
-        # connect source and target:
-        for m, flowM in enumerate(flows):
-            # m is the source column, m+1 the target column
-            s_col = self._columns[m]
-            t_col = self._columns[m + 1]
-            for i, row in enumerate(flowM):
-                # i is the index of the target block
-                for j, flow in enumerate(row):
-                    # j is the index of the source block
-                    # TODO: pass kwargs?
-                    if flow:
-                        _flows.append(_Flow(flow=flow, source=s_col[j],
-                                            target=t_col[i]))
-        # TODO: update flowprops with kwargs and label
-        self._flows = _ProxyCollection(_flows, label=label, **self._flowprops)
-        self._hspace = hspace
-        # TODO: create set_... and process like set_hspace
-        self._hspace_combine = hspace_combine
-        self.set_layout(layout)
-        self._label_margin = label_margin
-        self.generate_layout()
-
-    def __iter__(self):
-        return iter(self._columns)
-
-    def __getitem__(self, key):
-        return self._columns[key]
-
-    def _update_datalim(self):
-        """Return the limits of the block collection in data units."""
-        # TODO: set x margin (for now just 1%)
-        xmin, xmax = min(self._x), max(self._x)
-        # setting some initial y limits
-        for _col in self._columns:
-            if _col:
-                y0, height = _col[0].get_ylim()
-                ymin, ymax = y0, y0 + height
-                break
-        # getting x limits
-        for _block in self._columns[0]:
-            x0, width = _block.get_xlim()
-            xmin = min(xmin, x0)
-        for _block in self._columns[-1]:
-            x0, width = _block.get_xlim()
-            xmax = max(xmax, x0 + width)
-        # getting y limits
-        for _col in self._columns:
-            if _col:
-                y0, height = _col[0].get_ylim()
-                ymin = min(ymin, y0)
-                y0, height = _col[-1].get_ylim()
-                ymax = max(ymax, y0 + height)
-        self._xlim = xmin, xmax
-        self._ylim = ymin, ymax
-
-    def get_blocks(self):
-        return self._blocks
-
-    def get_datalim(self,):
-        """Returns the limits in data units (x0, y0, x1, y1)."""
-        if self.stale:
-            self.generate_layout()
-        x0, x1 = self._xlim
-        y0, y1 = self._ylim
-        return x0, y0, x1, y1
-
-    def get_visuallim(self):
-        """Returns the data limit with sensible margins added."""
-        xmin, ymin, xmax, ymax = self.get_datalim()
-        # TODO: set x margin (for now just 1%)
-        xmargin = 0.01 * (max(self._x) - min(self._x))
-        if self._hspace_combine == 'add':
-            ymargin = self._hspace
-        else:
-            ymargin = self._hspace / max(len(col) for col in self._columns)
-        return xmin - xmargin, ymin - ymargin, xmax + xmargin, ymax + ymargin
-
-    def get_layout(self):
-        """Get the layout of this diagram"""
-        return self._layout
-
-    def get_columns(self,):
-        """Get all columns of this subdiagram"""
-        if self.stale:
-            self.generate_layout()
-        return self._columns
-
-    def get_column(self, col_id):
-        """TODO: write docstring."""
-        return self._columns[col_id]
-
-    def get_block(self, identifier):
-        """TODO: write docstring."""
-        if isinstance(identifier, int):
-            return self._blocks[identifier]
-        else:
-            col_id, block_id = identifier
-            return self._columns[col_id][block_id]
-
-    def get_x(self):
-        """Get the horizontal positioning of the columns"""
-        return self._x
-
-    def set_column_layout(self, col_id, layout):
-        """Set the layout for a single column"""
-        # TODO: uncomment once in mpl
-        # _api.check_in_list(['centered', 'top', 'bottom', 'optimized'],
-        #                    layout=layout)
-        self._layout[col_id] = layout
-
-    def get_column_layout(self, col_id):
-        """Get the layout of a single column."""
-        return self._layout[col_id]
-
-    def set_layout(self, layout):
-        """Set the layout for this diagram"""
-        if isinstance(layout, str):
-            # TODO: uncomment once in mpl
-            # _api.check_in_list(['centered', 'top', 'bottom', 'optimized'],
-            #                    layout=layout)
-            self._layout = [layout for _ in range(self._nbr_columns)]
-        else:
-            self._layout = []
-            for _layout in layout:
-                # TODO: uncomment once in mpl
-                # _api.check_in_list(['centered', 'top', 'bottom', 'optimized'],
-                #                    layout=layout)
-                self._layout.append(_layout)
-        self.stale = True
-
-    def generate_layout(self, ):
-        """TODO: write docstring."""
-        for col_id in range(self._nbr_columns):
-            # TODO: handle the layout parameter
-            self._distribute_blocks(col_id)
-        # TODO: move columns vert. to minimize vertical comp. flows attached
-        self.stale = False
-
-    def add_block(self, column: int, block):
-        """Add a Block to a column."""
-        self._blocks.add_proxy(block)
-        self._columns[column].append(block)
-        self.stale = True
-
-    def add_flow(self, column, flow):
-        """TODO: write docstring."""
-        # TODO: _columns can only contain indices for blocks
-        # self._columns[column].append(flow)
-        self.stale = True
-        pass
-
-    def get_column_hspace(self, col_id):
-        """TODO: write docstring."""
-        if self._hspace_combine == 'add':
-            return self._hspace
-        else:
-            nbr_blocks = len(self._columns[col_id])
-            if nbr_blocks > 1:
-                return self._hspace / (nbr_blocks - 1)
-            else:
-                return 0
-
-    def update_blocks(self, cselector, bselector, **kwargs):
-        """
-        Update in all columns selected through *cselector* all blocks selected
-        through *bselector*:
-        """
-        for column in self._columns[cselector]:
-            for block in column:
-                bstale = block.update(*kwargs)
-            self.stale = self.stale or bstale
-        return self.stale
-
-    def _distribute_blocks(self, col_id: int):
-        """
-        Distribute the blocks in a column.
->>>>>>> 2331e086
 
     def __init__(self, proxies, label=None, tags=None, **kwargs):
         """
@@ -1668,6 +1180,7 @@
                           'antialiased'):
                 _kwargs.pop(props, None)
         self._artist.update(_kwargs)
+
 
     def _post_creation(self, ax=None):
         # ###
@@ -1774,7 +1287,6 @@
 
         Parameters:
         -----------
-<<<<<<< HEAD
         cmap : `~.colors.Colormap`, optional
             Forwarded to `.ScalarMappable`. The default of
             ``None`` will result in :rc:`image.cmap` being used.
@@ -2093,8 +1605,7 @@
 
         Parameters
         -----------
-=======
->>>>>>> 2331e086
+
         col_id: int
             The index of the column to recompute the distribution of blocks.
 
